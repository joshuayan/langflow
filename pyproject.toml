--- conflicted
+++ resolved
@@ -111,7 +111,6 @@
     "webrtcvad>=2.0.10",
     "scipy>=1.14.1",
     "ag2>=0.1.0",
-<<<<<<< HEAD
     "scrapegraph-py>=1.12.0",
     "pydantic-ai>=0.0.19",
     "smolagents>=1.8.0",
@@ -161,11 +160,9 @@
     "hypothesis>=6.123.17",
     "locust>=2.32.9",
     "pytest-rerunfailures>=15.0",
-=======
     "scrapegraph-py>=1.10.2",
     "pydantic-ai>=0.0.19",
     "elevenlabs>=1.52.0",
->>>>>>> 938d9432
 ]
 
 [tool.uv.sources]
