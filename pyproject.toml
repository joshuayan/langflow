--- conflicted
+++ resolved
@@ -106,11 +106,7 @@
 spider-client = "^0.0.27"
 nltk = "^3.9.1"
 bson = "^0.5.10"
-<<<<<<< HEAD
-clickhouse-connect = "0.7.19"
-=======
 lark = "^1.2.2"
->>>>>>> 706d5590
 
 
 [tool.poetry.group.dev.dependencies]
