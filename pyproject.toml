
[project]
name = "langflow"
version = "1.2.0"
description = "A Python package with a built-in web application"
requires-python = ">=3.10,<3.14"
license = "MIT"
keywords = ["nlp", "langchain", "openai", "gpt", "gui"]
readme = "README.md"
maintainers = [
    { name = "Carlos Coelho", email = "carlos@langflow.org" },
    { name = "Cristhian Zanforlin", email = "cristhian.lousa@gmail.com" },
    { name = "Gabriel Almeida", email = "gabriel@langflow.org" },
    { name = "Igor Carvalho", email = "igorr.ackerman@gmail.com" },
    { name = "Lucas Eduoli", email = "lucaseduoli@gmail.com" },
    { name = "Otávio Anovazzi", email = "otavio2204@gmail.com" },
    { name = "Rodrigo Nader", email = "rodrigo@langflow.org" },
    { name = "Italo dos Anjos", email = "italojohnnydosanjos@gmail.com" },
]
# Define your main dependencies here
dependencies = [
    "langflow-base==0.2.0",
    "beautifulsoup4==4.12.3",
    "google-search-results>=2.4.1,<3.0.0",
    "google-api-python-client==2.154.0",
    "huggingface-hub[inference]>=0.23.2,<1.0.0",
    "networkx==3.4.2",
    "fake-useragent==1.5.1",
    "pyarrow==19.0.0",
    "wikipedia==1.4.0",
    "qdrant-client==1.9.2",
    "weaviate-client==4.10.2",
    "faiss-cpu==1.9.0.post1",
    "types-cachetools==5.5.0.20240820",
    "pymongo==4.10.1",
    "supabase==2.6.0",
    "certifi>=2023.11.17,<2025.0.0",
    "certifi==2024.8.30",
    "fastavro==1.9.7",
    "redis==5.2.1",
    "metaphor-python==0.1.23",
    'pywin32==307; sys_platform == "win32"',
    "langfuse==2.53.9",
    "metal_sdk==2.5.1",
    "MarkupSafe==3.0.2",
    "boto3==1.34.162",
    "numexpr==2.10.2",
    "qianfan==0.3.5",
    "pgvector==0.3.6",
    "langchain==0.3.10",
    "elasticsearch==8.16.0",
    "pytube==15.0.0",
    "dspy-ai==2.5.41",
    "assemblyai==0.35.1",
    "litellm==1.60.2",
    "chromadb==0.5.23",
    "zep-python==2.0.2",
    "youtube-transcript-api==0.6.3",
    "Markdown==3.7",
    "upstash-vector==0.6.0",
    "GitPython==3.1.43",
    "kubernetes==31.0.0",
    "json_repair==0.30.3",
    "langwatch==0.1.16",
    "langsmith==0.1.147",
    "yfinance==0.2.50",
    "wolframalpha==5.1.3",
    "astra-assistants[tools]~=2.2.11",
    "composio-langchain==0.7.1",
    "composio-core==0.7.1",
    "spider-client==0.1.24",
    "nltk==3.9.1",
    "lark==1.2.2",
    "jq==1.8.0",
    "pydantic-settings==2.4.0",
    "ragstack-ai-knowledge-store==0.2.1",
    "duckduckgo_search==7.2.1",
    "opensearch-py==2.8.0",
    "langchain-google-genai==2.0.6",
    "langchain-cohere==0.3.3",
    "langchain-anthropic==0.3.0",
    "langchain-astradb==0.5.2",
    "langchain-openai==0.2.12",
    "langchain-google-vertexai==2.0.7",
    "langchain-groq==0.2.1",
    "langchain-pinecone==0.2.2",
    "langchain-mistralai==0.2.3",
    "langchain-chroma==0.1.4",
    "langchain-aws==0.2.7",
    "langchain-unstructured==0.1.5",
    "langchain-milvus==0.1.7",
    "langchain-mongodb==0.2.0",
    "langchain-nvidia-ai-endpoints==0.3.8",
    "langchain-google-calendar-tools==0.0.1",
    "langchain-google-community==2.0.3",
    "langchain-elasticsearch==0.3.0",
    "langchain-ollama==0.2.1",
    "langchain-sambanova==0.1.0",
    "langchain-community~=0.3.10",
    "sqlalchemy[aiosqlite]>=2.0.38,<3.0.0",
    "atlassian-python-api==3.41.16",
    "mem0ai==0.1.34",
    "needle-python>=0.4.0",
    "aiofile>=3.9.0,<4.0.0",
    "sseclient-py==1.8.0",
    "arize-phoenix-otel>=0.6.1",
    "openinference-instrumentation-langchain>=0.1.29",
    "crewai==0.102.0",
    "mcp>=0.9.1",
    "uv>=0.5.7",
    "webrtcvad>=2.0.10",
    "scipy>=1.14.1",
    "ag2>=0.1.0",
    "scrapegraph-py>=1.12.0",
    "pydantic-ai>=0.0.19",
    "smolagents>=1.8.0",
    "apify-client>=1.8.1",
    "pylint>=3.3.4",
    "ruff>=0.9.7",
    "langchain-graph-retriever==0.6.1",
    "graph-retriever==0.6.1",
]

[dependency-groups]
dev = [
    "pytest-instafail>=0.5.0",
    "types-redis>=4.6.0.5",
    "ipykernel>=6.29.0",
    "mypy>=1.11.0",
    "ruff>=0.9.7,<0.10",
    "httpx>=0.27.0",
    "pytest>=8.2.0",
    "types-requests>=2.32.0",
    "requests>=2.32.0",
    "pytest-cov>=5.0.0",
    "pandas-stubs>=2.1.4.231227",
    "types-pillow>=10.2.0.20240213",
    "types-pyyaml>=6.0.12.8",
    "types-python-jose>=3.3.4.8",
    "types-passlib>=1.7.7.13",
    "pytest-mock>=3.14.0",
    "pytest-xdist>=3.6.0",
    "types-pywin32>=306.0.0.4",
    "types-google-cloud-ndb>=2.2.0.0",
    "pytest-sugar>=1.0.0",
    "respx>=0.21.1",
    "pytest-asyncio>=0.23.0",
    "pytest-profiling>=1.7.0",
    "pre-commit>=3.7.0",
    "vulture>=2.11",
    "dictdiffer>=0.9.0",
    "pytest-split>=0.9.0",
    "pytest-flakefinder>=1.1.0",
    "types-markdown>=3.7.0.20240822",
    "packaging>=24.1,<25.0",
    "asgi-lifespan>=2.1.0",
    "pytest-github-actions-annotate-failures>=0.2.0",
    "pytest-codspeed>=3.0.0",
    "blockbuster>=1.5.20,<1.6",
    "types-aiofiles>=24.1.0.20240626",
    "codeflash>=0.8.4",
    "hypothesis>=6.123.17",
    "locust>=2.32.9",
    "pytest-rerunfailures>=15.0",
<<<<<<< HEAD
    "scrapegraph-py>=1.10.2",
    "pydantic-ai>=0.0.19",
    "elevenlabs>=1.52.0",
=======
    "faker>=37.0.0",
>>>>>>> b5a93b4c
]

[tool.uv.sources]
langflow-base = { workspace = true }
langflow = { workspace = true }

[tool.uv.workspace]
members = ["src/backend/base", "."]

[tool.hatch.build.targets.wheel]
packages = ["src/backend/langflow"]


[project.urls]
Repository = "https://github.com/langflow-ai/langflow"
Documentation = "https://docs.langflow.org"

[project.optional-dependencies]
deploy = [
    "celery[redis]>=5.3.6",
    "flower>=2.0.0"
]
couchbase = [
    "couchbase>=4.2.1"
]
cassio = [
    "cassio>=0.1.7"
]
local = [
    "llama-cpp-python~=0.2.0",
    "sentence-transformers>=2.3.1",
    "ctransformers>=0.2.10"
]
clickhouse-connect = [
    "clickhouse-connect==0.7.19"
]

nv-ingest = [
    # nv-ingest-client 2025.2.7.dev0 does not correctly install its
    # dependencies, so we need to install some manually.
    "nv-ingest-client==2025.2.7.dev0",
    "python-pptx==0.6.23",
    "pymilvus[bulk_writer,model]==2.5.0",
    "llama-index-embeddings-nvidia==0.1.5",
]

postgresql = [
  "sqlalchemy[postgresql_psycopg2binary]",
    "sqlalchemy[postgresql_psycopg]",

]

[project.scripts]
langflow = "langflow.__main__:main"

[tool.codespell]
skip = '.git,*.pdf,*.svg,*.pdf,*.yaml,*.ipynb,poetry.lock,*.min.js,*.css,package-lock.json,*.trig.,**/node_modules/**,./stuff/*,*.csv'
# Ignore latin etc
ignore-regex = '.*(Stati Uniti|Tense=Pres).*'


[tool.pytest.ini_options]
minversion = "6.0"
testpaths = ["tests", "integration"]
console_output_style = "progress"
filterwarnings = ["ignore::DeprecationWarning", "ignore::ResourceWarning"]
log_cli = true
log_cli_format = "%(asctime)s [%(levelname)8s] %(message)s (%(filename)s:%(lineno)s)"
log_cli_date_format = "%Y-%m-%d %H:%M:%S"
markers = ["async_test", "api_key_required"]
asyncio_mode = "auto"
asyncio_default_fixture_loop_scope = "function"

[tool.coverage.run]
command_line = """
    -m pytest --ignore=tests/integration
    --cov --cov-report=term --cov-report=html
    --instafail -ra -n auto -m "not api_key_required"
"""
source = ["src/backend/base/langflow/"]
omit = ["*/alembic/*", "tests/*", "*/__init__.py"]


[tool.coverage.report]
sort = "Stmts"
skip_empty = true
show_missing = false
ignore_errors = true


[tool.coverage.html]
directory = "coverage"


[tool.ruff]
exclude = ["src/backend/base/langflow/alembic/*", "src/frontend/tests/assets/*"]
line-length = 120

[tool.ruff.lint]
pydocstyle.convention = "google"
select = ["ALL"]
ignore = [
    "C90", # McCabe complexity
    "CPY", # Missing copyright
    "COM812", # Messes with the formatter
    "ERA", # Eradicate commented-out code
    "FIX002", # Line contains TODO
    "ISC001", # Messes with the formatter
    "PERF203", # Rarely useful
    "PLR09", # Too many something (arg, statements, etc)
    "RUF012", # Pydantic models are currently not well detected. See https://github.com/astral-sh/ruff/issues/13630
    "TD002", # Missing author in TODO
    "TD003", # Missing issue link in TODO
    "TRY301", # A bit too harsh (Abstract `raise` to an inner function)

    # Rules that are TODOs
    "ANN",
]

# Preview rules that are not yet activated
external = ["RUF027"]

[tool.ruff.lint.per-file-ignores]
"scripts/*" = [
    "D1",
    "INP",
    "T201",
]
"src/backend/tests/*" = [
    "D1",
    "PLR2004",
    "S101",
    "SLF001",
]

[tool.ruff.lint.flake8-builtins]
builtins-allowed-modules = [ "io", "logging", "socket"]

[tool.mypy]
plugins = ["pydantic.mypy"]
follow_imports = "skip"
disable_error_code = ["type-var"]
namespace_packages = true
mypy_path = "langflow"
ignore_missing_imports = true

[build-system]
requires = ["hatchling"]
build-backend = "hatchling.build"<|MERGE_RESOLUTION|>--- conflicted
+++ resolved
@@ -162,13 +162,10 @@
     "hypothesis>=6.123.17",
     "locust>=2.32.9",
     "pytest-rerunfailures>=15.0",
-<<<<<<< HEAD
     "scrapegraph-py>=1.10.2",
     "pydantic-ai>=0.0.19",
     "elevenlabs>=1.52.0",
-=======
     "faker>=37.0.0",
->>>>>>> b5a93b4c
 ]
 
 [tool.uv.sources]
