--- conflicted
+++ resolved
@@ -105,11 +105,8 @@
 composio-langchain = "^0.5.8"
 spider-client = "^0.0.27"
 nltk = "^3.9.1"
-<<<<<<< HEAD
 lark = "^1.2.2"
-=======
 bson = "^0.5.10"
->>>>>>> 076f4f07
 
 
 [tool.poetry.group.dev.dependencies]
