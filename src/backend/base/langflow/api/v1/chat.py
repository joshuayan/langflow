from __future__ import annotations

import asyncio
import time
import traceback
import uuid
from typing import TYPE_CHECKING, Annotated

from fastapi import (
    APIRouter,
    BackgroundTasks,
    Body,
    Depends,
    HTTPException,
    Request,
    status,
)
from fastapi.responses import StreamingResponse
from loguru import logger

from langflow.api.build import (
    cancel_flow_build,
    get_flow_events_response,
    start_flow_build,
)
from langflow.api.limited_background_tasks import LimitVertexBuildBackgroundTasks
from langflow.api.utils import (
    CurrentActiveUser,
    DbSession,
    build_and_cache_graph_from_data,
    build_graph_from_db,
    format_elapsed_time,
    format_exception_message,
    get_top_level_vertices,
    parse_exception,
    verify_public_flow_and_get_user,
)
from langflow.api.v1.schemas import (
    CancelFlowResponse,
    FlowDataRequest,
    InputValueRequest,
    ResultDataResponse,
    StreamData,
    VertexBuildResponse,
    VerticesOrderResponse,
)
from langflow.exceptions.component import ComponentBuildError
from langflow.graph.graph.base import Graph
from langflow.graph.utils import log_vertex_build
from langflow.schema.schema import OutputValue
from langflow.services.cache.utils import CacheMiss
from langflow.services.chat.service import ChatService
from langflow.services.database.models.flow.model import Flow
from langflow.services.deps import (
    get_chat_service,
    get_queue_service,
    get_session,
    get_telemetry_service,
    session_scope,
)
from langflow.services.job_queue.service import JobQueueService
from langflow.services.telemetry.schema import ComponentPayload, PlaygroundPayload

if TYPE_CHECKING:
    from langflow.graph.vertex.vertex_types import InterfaceVertex

router = APIRouter(tags=["Chat"])


@router.post("/build/{flow_id}/vertices", deprecated=True)
async def retrieve_vertices_order(
    *,
    flow_id: uuid.UUID,
    background_tasks: BackgroundTasks,
    data: Annotated[FlowDataRequest | None, Body(embed=True)] | None = None,
    stop_component_id: str | None = None,
    start_component_id: str | None = None,
    session: DbSession,
) -> VerticesOrderResponse:
    """Retrieve the vertices order for a given flow.

    Args:
        flow_id (str): The ID of the flow.
        background_tasks (BackgroundTasks): The background tasks.
        data (Optional[FlowDataRequest], optional): The flow data. Defaults to None.
        stop_component_id (str, optional): The ID of the stop component. Defaults to None.
        start_component_id (str, optional): The ID of the start component. Defaults to None.
        session (AsyncSession, optional): The session dependency.

    Returns:
        VerticesOrderResponse: The response containing the ordered vertex IDs and the run ID.

    Raises:
        HTTPException: If there is an error checking the build status.
    """
    chat_service = get_chat_service()
    telemetry_service = get_telemetry_service()
    start_time = time.perf_counter()
    components_count = None
    try:
        # First, we need to check if the flow_id is in the cache
        if not data:
            graph = await build_graph_from_db(flow_id=flow_id, session=session, chat_service=chat_service)
        else:
            graph = await build_and_cache_graph_from_data(
                flow_id=flow_id, graph_data=data.model_dump(), chat_service=chat_service
            )
        graph = graph.prepare(stop_component_id, start_component_id)

        # Now vertices is a list of lists
        # We need to get the id of each vertex
        # and return the same structure but only with the ids
        components_count = len(graph.vertices)
        vertices_to_run = list(graph.vertices_to_run.union(get_top_level_vertices(graph, graph.vertices_to_run)))
        await chat_service.set_cache(str(flow_id), graph)
        background_tasks.add_task(
            telemetry_service.log_package_playground,
            PlaygroundPayload(
                playground_seconds=int(time.perf_counter() - start_time),
                playground_component_count=components_count,
                playground_success=True,
            ),
        )
        return VerticesOrderResponse(ids=graph.first_layer, run_id=graph.run_id, vertices_to_run=vertices_to_run)
    except Exception as exc:
        background_tasks.add_task(
            telemetry_service.log_package_playground,
            PlaygroundPayload(
                playground_seconds=int(time.perf_counter() - start_time),
                playground_component_count=components_count,
                playground_success=False,
                playground_error_message=str(exc),
            ),
        )
        if "stream or streaming set to True" in str(exc):
            raise HTTPException(status_code=400, detail=str(exc)) from exc
        logger.exception("Error checking build status")
        raise HTTPException(status_code=500, detail=str(exc)) from exc


@router.post("/build/{flow_id}/flow")
async def build_flow(
    *,
    flow_id: uuid.UUID,
    background_tasks: LimitVertexBuildBackgroundTasks,
    inputs: Annotated[InputValueRequest | None, Body(embed=True)] = None,
    data: Annotated[FlowDataRequest | None, Body(embed=True)] = None,
    files: list[str] | None = None,
    stop_component_id: str | None = None,
    start_component_id: str | None = None,
    log_builds: bool = True,
    current_user: CurrentActiveUser,
    queue_service: Annotated[JobQueueService, Depends(get_queue_service)],
    flow_name: str | None = None,
):
    """Build and process a flow, returning a job ID for event polling.

    This endpoint requires authentication through the CurrentActiveUser dependency.
    For public flows that don't require authentication, use the /build_public_tmp/{flow_id}/flow endpoint.

    Args:
        flow_id: UUID of the flow to build
        background_tasks: Background tasks manager
        inputs: Optional input values for the flow
        data: Optional flow data
        files: Optional files to include
        stop_component_id: Optional ID of component to stop at
        start_component_id: Optional ID of component to start from
        log_builds: Whether to log the build process
        current_user: The authenticated user
        queue_service: Queue service for job management
        flow_name: Optional name for the flow

    Returns:
        Dict with job_id that can be used to poll for build status
    """
    # First verify the flow exists
    async with session_scope() as session:
        flow = await session.get(Flow, flow_id)
        if not flow:
            raise HTTPException(status_code=404, detail=f"Flow with id {flow_id} not found")

    job_id = await start_flow_build(
        flow_id=flow_id,
        background_tasks=background_tasks,
        inputs=inputs,
        data=data,
        files=files,
        stop_component_id=stop_component_id,
        start_component_id=start_component_id,
        log_builds=log_builds,
        current_user=current_user,
        queue_service=queue_service,
        flow_name=flow_name,
    )
    return {"job_id": job_id}


@router.get("/build/{job_id}/events")
async def get_build_events(
    job_id: str,
    queue_service: Annotated[JobQueueService, Depends(get_queue_service)],
    *,
    stream: bool = True,
):
    """Get events for a specific build job."""
    return await get_flow_events_response(
        job_id=job_id,
        queue_service=queue_service,
        stream=stream,
    )


@router.post("/build/{job_id}/cancel", response_model=CancelFlowResponse)
async def cancel_build(
    job_id: str,
    queue_service: Annotated[JobQueueService, Depends(get_queue_service)],
):
    """Cancel a specific build job."""
    try:
        # Cancel the flow build and check if it was successful
        cancellation_success = await cancel_flow_build(job_id=job_id, queue_service=queue_service)

        if cancellation_success:
            # Cancellation succeeded or wasn't needed
            return CancelFlowResponse(success=True, message="Flow build cancelled successfully")
        # Cancellation was attempted but failed
        return CancelFlowResponse(success=False, message="Failed to cancel flow build")
    except asyncio.CancelledError:
        # If CancelledError reaches here, it means the task was not successfully cancelled
        logger.error(f"Failed to cancel flow build for job_id {job_id} (CancelledError caught)")
        return CancelFlowResponse(success=False, message="Failed to cancel flow build")
    except ValueError as exc:
        # Job not found
        raise HTTPException(status_code=status.HTTP_404_NOT_FOUND, detail=str(exc)) from exc
    except Exception as exc:
        # Any other unexpected error
        logger.exception(f"Error cancelling flow build for job_id {job_id}: {exc}")
        raise HTTPException(status_code=status.HTTP_500_INTERNAL_SERVER_ERROR, detail=str(exc)) from exc


@router.post("/build/{flow_id}/vertices/{vertex_id}", deprecated=True)
async def build_vertex(
    *,
    flow_id: uuid.UUID,
    vertex_id: str,
    background_tasks: BackgroundTasks,
    inputs: Annotated[InputValueRequest | None, Body(embed=True)] = None,
    files: list[str] | None = None,
    current_user: CurrentActiveUser,
) -> VertexBuildResponse:
    """Build a vertex instead of the entire graph.

    Args:
        flow_id (str): The ID of the flow.
        vertex_id (str): The ID of the vertex to build.
        background_tasks (BackgroundTasks): The background tasks dependency.
        inputs (Optional[InputValueRequest], optional): The input values for the vertex. Defaults to None.
        files (List[str], optional): The files to use. Defaults to None.
        current_user (Any, optional): The current user dependency. Defaults to Depends(get_current_active_user).

    Returns:
        VertexBuildResponse: The response containing the built vertex information.

    Raises:
        HTTPException: If there is an error building the vertex.

    """
    chat_service = get_chat_service()
    telemetry_service = get_telemetry_service()
    flow_id_str = str(flow_id)

    next_runnable_vertices = []
    top_level_vertices = []
    start_time = time.perf_counter()
    error_message = None
    try:
        graph: Graph = await chat_service.get_cache(flow_id_str)
    except KeyError as exc:
        raise HTTPException(status_code=404, detail="Graph not found") from exc

    try:
        cache = await chat_service.get_cache(flow_id_str)
        if isinstance(cache, CacheMiss):
            # If there's no cache
            logger.warning(f"No cache found for {flow_id_str}. Building graph starting at {vertex_id}")
            graph = await build_graph_from_db(
                flow_id=flow_id,
                session=await anext(get_session()),
                chat_service=chat_service,
            )
        else:
            graph = cache.get("result")
            await graph.initialize_run()
        vertex = graph.get_vertex(vertex_id)

        try:
            lock = chat_service.async_cache_locks[flow_id_str]
            vertex_build_result = await graph.build_vertex(
                vertex_id=vertex_id,
                user_id=str(current_user.id),
                inputs_dict=inputs.model_dump() if inputs else {},
                files=files,
                get_cache=chat_service.get_cache,
                set_cache=chat_service.set_cache,
            )
            result_dict = vertex_build_result.result_dict
            params = vertex_build_result.params
            valid = vertex_build_result.valid
            artifacts = vertex_build_result.artifacts
            next_runnable_vertices = await graph.get_next_runnable_vertices(lock, vertex=vertex, cache=False)
            top_level_vertices = graph.get_top_level_vertices(next_runnable_vertices)
            result_data_response = ResultDataResponse.model_validate(result_dict, from_attributes=True)
        except Exception as exc:  # noqa: BLE001
            if isinstance(exc, ComponentBuildError):
                params = exc.message
                tb = exc.formatted_traceback
            else:
                tb = traceback.format_exc()
                logger.exception("Error building Component")
                params = format_exception_message(exc)
            message = {"errorMessage": params, "stackTrace": tb}
            valid = False
            error_message = params
            output_label = vertex.outputs[0]["name"] if vertex.outputs else "output"
            outputs = {output_label: OutputValue(message=message, type="error")}
            result_data_response = ResultDataResponse(results={}, outputs=outputs)
            artifacts = {}
            background_tasks.add_task(graph.end_all_traces_in_context(error=exc))
            # If there's an error building the vertex
            # we need to clear the cache
            await chat_service.clear_cache(flow_id_str)

        result_data_response.message = artifacts

        # Log the vertex build
        if not vertex.will_stream:
            background_tasks.add_task(
                log_vertex_build,
                flow_id=flow_id_str,
                vertex_id=vertex_id,
                valid=valid,
                params=params,
                data=result_data_response,
                artifacts=artifacts,
            )

        timedelta = time.perf_counter() - start_time
        duration = format_elapsed_time(timedelta)
        result_data_response.duration = duration
        result_data_response.timedelta = timedelta
        vertex.add_build_time(timedelta)
        inactivated_vertices = list(graph.inactivated_vertices)
        graph.reset_inactivated_vertices()
        graph.reset_activated_vertices()

        await chat_service.set_cache(flow_id_str, graph)

        # graph.stop_vertex tells us if the user asked
        # to stop the build of the graph at a certain vertex
        # if it is in next_vertices_ids, we need to remove other
        # vertices from next_vertices_ids
        if graph.stop_vertex and graph.stop_vertex in next_runnable_vertices:
            next_runnable_vertices = [graph.stop_vertex]

        if not graph.run_manager.vertices_being_run and not next_runnable_vertices:
            background_tasks.add_task(graph.end_all_traces_in_context())

        build_response = VertexBuildResponse(
            inactivated_vertices=list(set(inactivated_vertices)),
            next_vertices_ids=list(set(next_runnable_vertices)),
            top_level_vertices=list(set(top_level_vertices)),
            valid=valid,
            params=params,
            id=vertex.id,
            data=result_data_response,
        )
        background_tasks.add_task(
            telemetry_service.log_package_component,
            ComponentPayload(
                component_name=vertex_id.split("-")[0],
                component_seconds=int(time.perf_counter() - start_time),
                component_success=valid,
                component_error_message=error_message,
            ),
        )
    except Exception as exc:
        background_tasks.add_task(
            telemetry_service.log_package_component,
            ComponentPayload(
                component_name=vertex_id.split("-")[0],
                component_seconds=int(time.perf_counter() - start_time),
                component_success=False,
                component_error_message=str(exc),
            ),
        )
        logger.exception("Error building Component")
        message = parse_exception(exc)
        raise HTTPException(status_code=500, detail=message) from exc

    return build_response


async def _stream_vertex(flow_id: str, vertex_id: str, chat_service: ChatService):
    graph = None
    try:
        try:
            cache = await chat_service.get_cache(flow_id)
        except Exception as exc:  # noqa: BLE001
            logger.exception("Error building Component")
            yield str(StreamData(event="error", data={"error": str(exc)}))
            return

        if isinstance(cache, CacheMiss):
            # If there's no cache
            msg = f"No cache found for {flow_id}."
            logger.error(msg)
            yield str(StreamData(event="error", data={"error": msg}))
            return
        else:
            graph = cache.get("result")

        try:
            vertex: InterfaceVertex = graph.get_vertex(vertex_id)
        except Exception as exc:  # noqa: BLE001
            logger.exception("Error building Component")
            yield str(StreamData(event="error", data={"error": str(exc)}))
            return

        if not hasattr(vertex, "stream"):
            msg = f"Vertex {vertex_id} does not support streaming"
            logger.error(msg)
            yield str(StreamData(event="error", data={"error": msg}))
            return

        if isinstance(vertex.built_result, str) and vertex.built_result:
            stream_data = StreamData(
                event="message",
                data={"message": f"Streaming vertex {vertex_id}"},
            )
            yield str(stream_data)
            stream_data = StreamData(
                event="message",
                data={"chunk": vertex.built_result},
            )
            yield str(stream_data)

        elif not vertex.frozen or not vertex.built:
            logger.debug(f"Streaming vertex {vertex_id}")
            stream_data = StreamData(
                event="message",
                data={"message": f"Streaming vertex {vertex_id}"},
            )
            yield str(stream_data)
            try:
                async for chunk in vertex.stream():
                    stream_data = StreamData(
                        event="message",
                        data={"chunk": chunk},
                    )
                    yield str(stream_data)
            except Exception as exc:  # noqa: BLE001
                logger.exception("Error building Component")
                exc_message = parse_exception(exc)
                if exc_message == "The message must be an iterator or an async iterator.":
                    exc_message = "This stream has already been closed."
                yield str(StreamData(event="error", data={"error": exc_message}))
        elif vertex.result is not None:
            stream_data = StreamData(
                event="message",
                data={"chunk": vertex.built_result},
            )
            yield str(stream_data)
        else:
            msg = f"No result found for vertex {vertex_id}"
            logger.error(msg)
            yield str(StreamData(event="error", data={"error": msg}))
            return
    finally:
        logger.debug("Closing stream")
        if graph:
            await chat_service.set_cache(flow_id, graph)
        yield str(StreamData(event="close", data={"message": "Stream closed"}))


@router.get(
    "/build/{flow_id}/{vertex_id}/stream",
    response_class=StreamingResponse,
    deprecated=True,
)
async def build_vertex_stream(
    flow_id: uuid.UUID,
    vertex_id: str,
):
    """Build a vertex instead of the entire graph.

    This function is responsible for building a single vertex instead of the entire graph.
    It takes the `flow_id` and `vertex_id` as required parameters, and an optional `session_id`.
    It also depends on the `ChatService` and `SessionService` services.

    If `session_id` is not provided, it retrieves the graph from the cache using the `chat_service`.
    If `session_id` is provided, it loads the session data using the `session_service`.

    Once the graph is obtained, it retrieves the specified vertex using the `vertex_id`.
    If the vertex does not support streaming, an error is raised.
    If the vertex has a built result, it sends the result as a chunk.
    If the vertex is not frozen or not built, it streams the vertex data.
    If the vertex has a result, it sends the result as a chunk.
    If none of the above conditions are met, an error is raised.

    If any exception occurs during the process, an error message is sent.
    Finally, the stream is closed.

    Returns:
        A `StreamingResponse` object with the streamed vertex data in text/event-stream format.

    Raises:
        HTTPException: If an error occurs while building the vertex.
    """
    try:
        return StreamingResponse(
            _stream_vertex(str(flow_id), vertex_id, get_chat_service()),
            media_type="text/event-stream",
        )
    except Exception as exc:
        raise HTTPException(status_code=500, detail="Error building Component") from exc


async def build_flow_and_stream(flow_id, inputs, background_tasks, current_user):
    queue_service = get_queue_service()
    build_response = await build_flow(
        flow_id=flow_id,
        inputs=inputs,
        background_tasks=background_tasks,
        current_user=current_user,
        queue_service=queue_service,
    )
    job_id = build_response["job_id"]
    return await get_build_events(job_id, queue_service)

<<<<<<< HEAD

=======
>>>>>>> 44b76959
@router.post("/build_public_tmp/{flow_id}/flow")
async def build_public_tmp(
    *,
    background_tasks: LimitVertexBuildBackgroundTasks,
    flow_id: uuid.UUID,
    inputs: Annotated[InputValueRequest | None, Body(embed=True)] = None,
    data: Annotated[FlowDataRequest | None, Body(embed=True)] = None,
    files: list[str] | None = None,
    stop_component_id: str | None = None,
    start_component_id: str | None = None,
    log_builds: bool | None = True,
    flow_name: str | None = None,
    request: Request,
    queue_service: Annotated[JobQueueService, Depends(get_queue_service)],
):
    """Build a public flow without requiring authentication.

    This endpoint is specifically for public flows that don't require authentication.
    It uses a client_id cookie to create a deterministic flow ID for tracking purposes.

    The endpoint:
    1. Verifies the requested flow is marked as public in the database
    2. Creates a deterministic UUID based on client_id and flow_id
    3. Uses the flow owner's permissions to build the flow

    Requirements:
    - The flow must be marked as PUBLIC in the database
    - The request must include a client_id cookie

    Args:
        flow_id: UUID of the public flow to build
        background_tasks: Background tasks manager
        inputs: Optional input values for the flow
        data: Optional flow data
        files: Optional files to include
        stop_component_id: Optional ID of component to stop at
        start_component_id: Optional ID of component to start from
        log_builds: Whether to log the build process
        flow_name: Optional name for the flow
        request: FastAPI request object (needed for cookie access)
        queue_service: Queue service for job management

    Returns:
        Dict with job_id that can be used to poll for build status
    """
    try:
        # Verify this is a public flow and get the associated user
        client_id = request.cookies.get("client_id")
        owner_user, new_flow_id = await verify_public_flow_and_get_user(flow_id=flow_id, client_id=client_id)

        # Start the flow build using the new flow ID
        job_id = await start_flow_build(
            flow_id=new_flow_id,
            background_tasks=background_tasks,
            inputs=inputs,
            data=data,
            files=files,
            stop_component_id=stop_component_id,
            start_component_id=start_component_id,
            log_builds=log_builds or False,
            current_user=owner_user,
            queue_service=queue_service,
            flow_name=flow_name or f"{client_id}_{flow_id}",
        )
    except Exception as exc:
        logger.exception("Error building public flow")
        if isinstance(exc, HTTPException):
            raise
        raise HTTPException(status_code=500, detail=str(exc)) from exc
    return {"job_id": job_id}<|MERGE_RESOLUTION|>--- conflicted
+++ resolved
@@ -538,10 +538,6 @@
     job_id = build_response["job_id"]
     return await get_build_events(job_id, queue_service)
 
-<<<<<<< HEAD
-
-=======
->>>>>>> 44b76959
 @router.post("/build_public_tmp/{flow_id}/flow")
 async def build_public_tmp(
     *,
