--- conflicted
+++ resolved
@@ -437,7 +437,6 @@
                     task.cancel()
                 return
 
-<<<<<<< HEAD
     try:
         ids, vertices_to_run, graph = await build_graph_and_get_order()
     except Exception as e:
@@ -545,40 +544,6 @@
                 queue=main_queue,
                 event_manager=event_manager,
                 event_task=event_task,
-=======
-    async def event_generator(event_manager: EventManager, client_consumed_queue: asyncio.Queue) -> None:
-        try:
-            ids, vertices_to_run, graph = await build_graph_and_get_order()
-        except Exception as e:
-            error_message = ErrorMessage(
-                flow_id=flow_id,
-                exception=e,
-            )
-            event_manager.on_error(data=error_message.data)
-            raise
-        event_manager.on_vertices_sorted(data={"ids": ids, "to_run": vertices_to_run})
-        await client_consumed_queue.get()
-        tasks = []
-        for vertex_id in ids:
-            task = asyncio.create_task(build_vertices(vertex_id, graph, client_consumed_queue, event_manager))
-            tasks.append(task)
-        try:
-            await asyncio.gather(*tasks)
-        except asyncio.CancelledError:
-            background_tasks.add_task(graph.end_all_traces)
-            for task in tasks:
-                task.cancel()
-            return
-        except Exception as e:
-            logger.error(f"Error building vertices: {e}")
-            custom_component = graph.get_vertex(vertex_id).custom_component
-            trace_name = getattr(custom_component, "trace_name", None)
-            error_message = ErrorMessage(
-                flow_id=flow_id,
-                exception=e,
-                session_id=graph.session_id,
-                trace_name=trace_name,
->>>>>>> f9b2ce18
             )
 
         # Polling mode - get exactly one event
