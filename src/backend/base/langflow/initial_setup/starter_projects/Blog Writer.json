--- conflicted
+++ resolved
@@ -1450,12 +1450,8 @@
                 "name": "format",
                 "options": [
                   "Text",
-<<<<<<< HEAD
                   "Raw HTML",
                   "JSON"
-=======
-                  "Raw HTML"
->>>>>>> 39c43045
                 ],
                 "options_metadata": [],
                 "placeholder": "",
