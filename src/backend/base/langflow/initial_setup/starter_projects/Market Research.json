{
  "data": {
    "edges": [
      {
        "animated": false,
        "className": "",
        "data": {
          "sourceHandle": {
            "dataType": "StructuredOutputComponent",
            "id": "StructuredOutputComponent-Kqbq4",
            "name": "structured_output",
            "output_types": [
              "Data"
            ]
          },
          "targetHandle": {
            "fieldName": "data",
<<<<<<< HEAD
            "id": "ParseData-68wKj",
            "inputTypes": [
              "Data"
            ],
=======
            "id": "ParseData-7XOFR",
            "inputTypes": ["Data"],
>>>>>>> 7b3dc0b4
            "type": "other"
          }
        },
        "id": "reactflow__edge-StructuredOutputComponent-Kqbq4{œdataTypeœ:œStructuredOutputComponentœ,œidœ:œStructuredOutputComponent-Kqbq4œ,œnameœ:œstructured_outputœ,œoutput_typesœ:[œDataœ]}-ParseData-7XOFR{œfieldNameœ:œdataœ,œidœ:œParseData-7XOFRœ,œinputTypesœ:[œDataœ],œtypeœ:œotherœ}",
        "selected": false,
        "source": "StructuredOutputComponent-Kqbq4",
        "sourceHandle": "{œdataTypeœ: œStructuredOutputComponentœ, œidœ: œStructuredOutputComponent-Kqbq4œ, œnameœ: œstructured_outputœ, œoutput_typesœ: [œDataœ]}",
        "target": "ParseData-7XOFR",
        "targetHandle": "{œfieldNameœ: œdataœ, œidœ: œParseData-7XOFRœ, œinputTypesœ: [œDataœ], œtypeœ: œotherœ}"
      },
      {
        "animated": false,
<<<<<<< HEAD
        "className": "not-running",
        "data": {
          "sourceHandle": {
            "dataType": "ParseData",
            "id": "ParseData-68wKj",
            "name": "text",
            "output_types": [
              "Message"
            ]
          },
          "targetHandle": {
            "fieldName": "input_value",
            "id": "ChatOutput-VA5gt",
            "inputTypes": [
              "Message"
            ],
            "type": "str"
          }
        },
        "id": "reactflow__edge-ParseData-68wKj{œdataTypeœ:œParseDataœ,œidœ:œParseData-68wKjœ,œnameœ:œtextœ,œoutput_typesœ:[œMessageœ]}-ChatOutput-VA5gt{œfieldNameœ:œinput_valueœ,œidœ:œChatOutput-VA5gtœ,œinputTypesœ:[œMessageœ],œtypeœ:œstrœ}",
        "selected": false,
        "source": "ParseData-68wKj",
        "sourceHandle": "{œdataTypeœ: œParseDataœ, œidœ: œParseData-68wKjœ, œnameœ: œtextœ, œoutput_typesœ: [œMessageœ]}",
        "target": "ChatOutput-VA5gt",
        "targetHandle": "{œfieldNameœ: œinput_valueœ, œidœ: œChatOutput-VA5gtœ, œinputTypesœ: [œMessageœ], œtypeœ: œstrœ}"
      },
      {
        "animated": false,
        "className": "ran",
=======
        "className": "",
>>>>>>> 7b3dc0b4
        "data": {
          "sourceHandle": {
            "dataType": "ChatInput",
            "id": "ChatInput-tMLRq",
            "name": "message",
            "output_types": [
              "Message"
            ]
          },
          "targetHandle": {
            "fieldName": "input_value",
<<<<<<< HEAD
            "id": "Agent-rqbrW",
            "inputTypes": [
              "Message"
            ],
=======
            "id": "Agent-dcKuR",
            "inputTypes": ["Message"],
>>>>>>> 7b3dc0b4
            "type": "str"
          }
        },
        "id": "reactflow__edge-ChatInput-tMLRq{œdataTypeœ:œChatInputœ,œidœ:œChatInput-tMLRqœ,œnameœ:œmessageœ,œoutput_typesœ:[œMessageœ]}-Agent-dcKuR{œfieldNameœ:œinput_valueœ,œidœ:œAgent-dcKuRœ,œinputTypesœ:[œMessageœ],œtypeœ:œstrœ}",
        "selected": false,
        "source": "ChatInput-tMLRq",
        "sourceHandle": "{œdataTypeœ: œChatInputœ, œidœ: œChatInput-tMLRqœ, œnameœ: œmessageœ, œoutput_typesœ: [œMessageœ]}",
        "target": "Agent-dcKuR",
        "targetHandle": "{œfieldNameœ: œinput_valueœ, œidœ: œAgent-dcKuRœ, œinputTypesœ: [œMessageœ], œtypeœ: œstrœ}"
      },
      {
        "animated": false,
        "className": "",
        "data": {
          "sourceHandle": {
            "dataType": "Agent",
            "id": "Agent-dcKuR",
            "name": "response",
            "output_types": [
              "Message"
            ]
          },
          "targetHandle": {
            "fieldName": "input_value",
<<<<<<< HEAD
            "id": "StructuredOutputComponent-EguHE",
            "inputTypes": [
              "Message"
            ],
=======
            "id": "StructuredOutputComponent-Kqbq4",
            "inputTypes": ["Message"],
>>>>>>> 7b3dc0b4
            "type": "str"
          }
        },
        "id": "reactflow__edge-Agent-dcKuR{œdataTypeœ:œAgentœ,œidœ:œAgent-dcKuRœ,œnameœ:œresponseœ,œoutput_typesœ:[œMessageœ]}-StructuredOutputComponent-Kqbq4{œfieldNameœ:œinput_valueœ,œidœ:œStructuredOutputComponent-Kqbq4œ,œinputTypesœ:[œMessageœ],œtypeœ:œstrœ}",
        "selected": false,
        "source": "Agent-dcKuR",
        "sourceHandle": "{œdataTypeœ: œAgentœ, œidœ: œAgent-dcKuRœ, œnameœ: œresponseœ, œoutput_typesœ: [œMessageœ]}",
        "target": "StructuredOutputComponent-Kqbq4",
        "targetHandle": "{œfieldNameœ: œinput_valueœ, œidœ: œStructuredOutputComponent-Kqbq4œ, œinputTypesœ: [œMessageœ], œtypeœ: œstrœ}"
      },
      {
        "animated": false,
        "className": "",
        "data": {
          "sourceHandle": {
            "dataType": "TavilySearchComponent",
            "id": "TavilySearchComponent-cGK9T",
            "name": "component_as_tool",
            "output_types": [
              "Tool"
            ]
          },
          "targetHandle": {
            "fieldName": "tools",
<<<<<<< HEAD
            "id": "Agent-rqbrW",
            "inputTypes": [
              "Tool"
            ],
=======
            "id": "Agent-dcKuR",
            "inputTypes": ["Tool"],
>>>>>>> 7b3dc0b4
            "type": "other"
          }
        },
        "id": "reactflow__edge-TavilySearchComponent-cGK9T{œdataTypeœ:œTavilySearchComponentœ,œidœ:œTavilySearchComponent-cGK9Tœ,œnameœ:œcomponent_as_toolœ,œoutput_typesœ:[œToolœ]}-Agent-dcKuR{œfieldNameœ:œtoolsœ,œidœ:œAgent-dcKuRœ,œinputTypesœ:[œToolœ],œtypeœ:œotherœ}",
        "source": "TavilySearchComponent-cGK9T",
        "sourceHandle": "{œdataTypeœ: œTavilySearchComponentœ, œidœ: œTavilySearchComponent-cGK9Tœ, œnameœ: œcomponent_as_toolœ, œoutput_typesœ: [œToolœ]}",
        "target": "Agent-dcKuR",
        "targetHandle": "{œfieldNameœ: œtoolsœ, œidœ: œAgent-dcKuRœ, œinputTypesœ: [œToolœ], œtypeœ: œotherœ}"
      },
      {
        "animated": false,
        "className": "",
        "data": {
          "sourceHandle": {
            "dataType": "OpenAIModel",
            "id": "OpenAIModel-prL67",
            "name": "model_output",
            "output_types": [
              "LanguageModel"
            ]
          },
          "targetHandle": {
            "fieldName": "llm",
<<<<<<< HEAD
            "id": "StructuredOutputComponent-EguHE",
            "inputTypes": [
              "LanguageModel"
            ],
=======
            "id": "StructuredOutputComponent-Kqbq4",
            "inputTypes": ["LanguageModel"],
>>>>>>> 7b3dc0b4
            "type": "other"
          }
        },
        "id": "reactflow__edge-OpenAIModel-prL67{œdataTypeœ:œOpenAIModelœ,œidœ:œOpenAIModel-prL67œ,œnameœ:œmodel_outputœ,œoutput_typesœ:[œLanguageModelœ]}-StructuredOutputComponent-Kqbq4{œfieldNameœ:œllmœ,œidœ:œStructuredOutputComponent-Kqbq4œ,œinputTypesœ:[œLanguageModelœ],œtypeœ:œotherœ}",
        "source": "OpenAIModel-prL67",
        "sourceHandle": "{œdataTypeœ: œOpenAIModelœ, œidœ: œOpenAIModel-prL67œ, œnameœ: œmodel_outputœ, œoutput_typesœ: [œLanguageModelœ]}",
        "target": "StructuredOutputComponent-Kqbq4",
        "targetHandle": "{œfieldNameœ: œllmœ, œidœ: œStructuredOutputComponent-Kqbq4œ, œinputTypesœ: [œLanguageModelœ], œtypeœ: œotherœ}"
      },
      {
        "data": {
          "sourceHandle": {
            "dataType": "ParseData",
            "id": "ParseData-7XOFR",
            "name": "text",
            "output_types": ["Message"]
          },
          "targetHandle": {
            "fieldName": "input_value",
            "id": "ChatOutput-JrLxU",
            "inputTypes": ["Data", "DataFrame", "Message"],
            "type": "str"
          }
        },
        "id": "xy-edge__ParseData-7XOFR{œdataTypeœ:œParseDataœ,œidœ:œParseData-7XOFRœ,œnameœ:œtextœ,œoutput_typesœ:[œMessageœ]}-ChatOutput-JrLxU{œfieldNameœ:œinput_valueœ,œidœ:œChatOutput-JrLxUœ,œinputTypesœ:[œDataœ,œDataFrameœ,œMessageœ],œtypeœ:œstrœ}",
        "source": "ParseData-7XOFR",
        "sourceHandle": "{œdataTypeœ: œParseDataœ, œidœ: œParseData-7XOFRœ, œnameœ: œtextœ, œoutput_typesœ: [œMessageœ]}",
        "target": "ChatOutput-JrLxU",
        "targetHandle": "{œfieldNameœ: œinput_valueœ, œidœ: œChatOutput-JrLxUœ, œinputTypesœ: [œDataœ, œDataFrameœ, œMessageœ], œtypeœ: œstrœ}"
      }
    ],
    "nodes": [
      {
        "data": {
          "description": "Get chat inputs from the Playground.",
          "display_name": "Chat Input",
          "id": "ChatInput-tMLRq",
          "node": {
            "base_classes": [
              "Message"
            ],
            "beta": false,
            "conditional_paths": [],
            "custom_fields": {},
            "description": "Get chat inputs from the Playground.",
            "display_name": "Chat Input",
            "documentation": "",
            "edited": false,
            "field_order": [
              "input_value",
              "should_store_message",
              "sender",
              "sender_name",
              "session_id",
              "files",
              "background_color",
              "chat_icon",
              "text_color"
            ],
            "frozen": false,
            "icon": "MessagesSquare",
            "legacy": false,
            "lf_version": "1.1.1",
            "metadata": {},
            "output_types": [],
            "outputs": [
              {
                "allows_loop": false,
                "cache": true,
                "display_name": "Message",
                "method": "message_response",
                "name": "message",
                "selected": "Message",
                "tool_mode": true,
                "types": [
                  "Message"
                ],
                "value": "__UNDEFINED__"
              },
              {
                "allows_loop": false,
                "cache": true,
                "display_name": "Toolset",
                "method": "to_toolkit",
                "name": "component_as_tool",
                "selected": "Tool",
                "tool_mode": true,
                "types": [
                  "Tool"
                ],
                "value": "__UNDEFINED__"
              }
            ],
            "pinned": false,
            "template": {
              "_type": "Component",
              "background_color": {
                "_input_type": "MessageTextInput",
                "advanced": true,
                "display_name": "Background Color",
                "dynamic": false,
                "info": "The background color of the icon.",
                "input_types": [
                  "Message"
                ],
                "list": false,
                "load_from_db": false,
                "name": "background_color",
                "placeholder": "",
                "required": false,
                "show": true,
                "title_case": false,
                "trace_as_input": true,
                "trace_as_metadata": true,
                "type": "str",
                "value": ""
              },
              "chat_icon": {
                "_input_type": "MessageTextInput",
                "advanced": true,
                "display_name": "Icon",
                "dynamic": false,
                "info": "The icon of the message.",
                "input_types": [
                  "Message"
                ],
                "list": false,
                "load_from_db": false,
                "name": "chat_icon",
                "placeholder": "",
                "required": false,
                "show": true,
                "title_case": false,
                "trace_as_input": true,
                "trace_as_metadata": true,
                "type": "str",
                "value": ""
              },
              "code": {
                "advanced": true,
                "dynamic": true,
                "fileTypes": [],
                "file_path": "",
                "info": "",
                "list": false,
                "load_from_db": false,
                "multiline": true,
                "name": "code",
                "password": false,
                "placeholder": "",
                "required": true,
                "show": true,
                "title_case": false,
                "type": "code",
                "value": "from langflow.base.data.utils import IMG_FILE_TYPES, TEXT_FILE_TYPES\nfrom langflow.base.io.chat import ChatComponent\nfrom langflow.inputs import BoolInput\nfrom langflow.io import (\n    DropdownInput,\n    FileInput,\n    MessageTextInput,\n    MultilineInput,\n    Output,\n)\nfrom langflow.schema.message import Message\nfrom langflow.utils.constants import (\n    MESSAGE_SENDER_AI,\n    MESSAGE_SENDER_NAME_USER,\n    MESSAGE_SENDER_USER,\n)\n\n\nclass ChatInput(ChatComponent):\n    display_name = \"Chat Input\"\n    description = \"Get chat inputs from the Playground.\"\n    icon = \"MessagesSquare\"\n    name = \"ChatInput\"\n    minimized = True\n\n    inputs = [\n        MultilineInput(\n            name=\"input_value\",\n            display_name=\"Text\",\n            value=\"\",\n            info=\"Message to be passed as input.\",\n            input_types=[],\n        ),\n        BoolInput(\n            name=\"should_store_message\",\n            display_name=\"Store Messages\",\n            info=\"Store the message in the history.\",\n            value=True,\n            advanced=True,\n        ),\n        DropdownInput(\n            name=\"sender\",\n            display_name=\"Sender Type\",\n            options=[MESSAGE_SENDER_AI, MESSAGE_SENDER_USER],\n            value=MESSAGE_SENDER_USER,\n            info=\"Type of sender.\",\n            advanced=True,\n        ),\n        MessageTextInput(\n            name=\"sender_name\",\n            display_name=\"Sender Name\",\n            info=\"Name of the sender.\",\n            value=MESSAGE_SENDER_NAME_USER,\n            advanced=True,\n        ),\n        MessageTextInput(\n            name=\"session_id\",\n            display_name=\"Session ID\",\n            info=\"The session ID of the chat. If empty, the current session ID parameter will be used.\",\n            advanced=True,\n        ),\n        FileInput(\n            name=\"files\",\n            display_name=\"Files\",\n            file_types=TEXT_FILE_TYPES + IMG_FILE_TYPES,\n            info=\"Files to be sent with the message.\",\n            advanced=True,\n            is_list=True,\n        ),\n        MessageTextInput(\n            name=\"background_color\",\n            display_name=\"Background Color\",\n            info=\"The background color of the icon.\",\n            advanced=True,\n        ),\n        MessageTextInput(\n            name=\"chat_icon\",\n            display_name=\"Icon\",\n            info=\"The icon of the message.\",\n            advanced=True,\n        ),\n        MessageTextInput(\n            name=\"text_color\",\n            display_name=\"Text Color\",\n            info=\"The text color of the name\",\n            advanced=True,\n        ),\n    ]\n    outputs = [\n        Output(display_name=\"Message\", name=\"message\", method=\"message_response\"),\n    ]\n\n    async def message_response(self) -> Message:\n        background_color = self.background_color\n        text_color = self.text_color\n        icon = self.chat_icon\n\n        message = await Message.create(\n            text=self.input_value,\n            sender=self.sender,\n            sender_name=self.sender_name,\n            session_id=self.session_id,\n            files=self.files,\n            properties={\n                \"background_color\": background_color,\n                \"text_color\": text_color,\n                \"icon\": icon,\n            },\n        )\n        if self.session_id and isinstance(message, Message) and self.should_store_message:\n            stored_message = await self.send_message(\n                message,\n            )\n            self.message.value = stored_message\n            message = stored_message\n\n        self.status = message\n        return message\n"
              },
              "files": {
                "_input_type": "FileInput",
                "advanced": true,
                "display_name": "Files",
                "dynamic": false,
                "fileTypes": [
                  "txt",
                  "md",
                  "mdx",
                  "csv",
                  "json",
                  "yaml",
                  "yml",
                  "xml",
                  "html",
                  "htm",
                  "pdf",
                  "docx",
                  "py",
                  "sh",
                  "sql",
                  "js",
                  "ts",
                  "tsx",
                  "jpg",
                  "jpeg",
                  "png",
                  "bmp",
                  "image"
                ],
                "file_path": "",
                "info": "Files to be sent with the message.",
                "list": true,
                "name": "files",
                "placeholder": "",
                "required": false,
                "show": true,
                "title_case": false,
                "trace_as_metadata": true,
                "type": "file",
                "value": ""
              },
              "input_value": {
                "_input_type": "MultilineInput",
                "advanced": false,
                "display_name": "Text",
                "dynamic": false,
                "info": "Message to be passed as input.",
                "input_types": [],
                "list": false,
                "load_from_db": false,
                "multiline": true,
                "name": "input_value",
                "placeholder": "",
                "required": false,
                "show": true,
                "title_case": false,
                "trace_as_input": true,
                "trace_as_metadata": true,
                "type": "str",
                "value": "Amazon"
              },
              "sender": {
                "_input_type": "DropdownInput",
                "advanced": true,
                "combobox": false,
                "display_name": "Sender Type",
                "dynamic": false,
                "info": "Type of sender.",
                "name": "sender",
                "options": [
                  "Machine",
                  "User"
                ],
                "placeholder": "",
                "required": false,
                "show": true,
                "title_case": false,
                "trace_as_metadata": true,
                "type": "str",
                "value": "User"
              },
              "sender_name": {
                "_input_type": "MessageTextInput",
                "advanced": true,
                "display_name": "Sender Name",
                "dynamic": false,
                "info": "Name of the sender.",
                "input_types": [
                  "Message"
                ],
                "list": false,
                "load_from_db": false,
                "name": "sender_name",
                "placeholder": "",
                "required": false,
                "show": true,
                "title_case": false,
                "trace_as_input": true,
                "trace_as_metadata": true,
                "type": "str",
                "value": "User"
              },
              "session_id": {
                "_input_type": "MessageTextInput",
                "advanced": true,
                "display_name": "Session ID",
                "dynamic": false,
                "info": "The session ID of the chat. If empty, the current session ID parameter will be used.",
                "input_types": [
                  "Message"
                ],
                "list": false,
                "load_from_db": false,
                "name": "session_id",
                "placeholder": "",
                "required": false,
                "show": true,
                "title_case": false,
                "trace_as_input": true,
                "trace_as_metadata": true,
                "type": "str",
                "value": ""
              },
              "should_store_message": {
                "_input_type": "BoolInput",
                "advanced": true,
                "display_name": "Store Messages",
                "dynamic": false,
                "info": "Store the message in the history.",
                "list": false,
                "name": "should_store_message",
                "placeholder": "",
                "required": false,
                "show": true,
                "title_case": false,
                "trace_as_metadata": true,
                "type": "bool",
                "value": true
              },
              "text_color": {
                "_input_type": "MessageTextInput",
                "advanced": true,
                "display_name": "Text Color",
                "dynamic": false,
                "info": "The text color of the name",
                "input_types": [
                  "Message"
                ],
                "list": false,
                "load_from_db": false,
                "name": "text_color",
                "placeholder": "",
                "required": false,
                "show": true,
                "title_case": false,
                "trace_as_input": true,
                "trace_as_metadata": true,
                "type": "str",
                "value": ""
              }
            }
          },
          "type": "ChatInput"
        },
        "dragging": false,
        "height": 234,
        "id": "ChatInput-tMLRq",
        "measured": {
          "height": 234,
          "width": 360
        },
        "position": {
          "x": 472.38251755471583,
          "y": 889.8398446936101
        },
        "positionAbsolute": {
          "x": 472.38251755471583,
          "y": 889.8398446936101
        },
        "selected": false,
        "type": "genericNode",
        "width": 320
      },
      {
        "data": {
          "description": "Display a chat message in the Playground.",
          "display_name": "Chat Output",
          "id": "ChatOutput-JrLxU",
          "node": {
            "base_classes": [
              "Message"
            ],
            "beta": false,
            "conditional_paths": [],
            "custom_fields": {},
            "description": "Display a chat message in the Playground.",
            "display_name": "Chat Output",
            "documentation": "",
            "edited": false,
            "field_order": [
              "input_value",
              "should_store_message",
              "sender",
              "sender_name",
              "session_id",
              "data_template",
              "background_color",
              "chat_icon",
              "text_color"
            ],
            "frozen": false,
            "icon": "MessagesSquare",
            "legacy": false,
            "lf_version": "1.1.1",
            "metadata": {},
            "output_types": [],
            "outputs": [
              {
                "allows_loop": false,
                "cache": true,
                "display_name": "Message",
                "method": "message_response",
                "name": "message",
                "selected": "Message",
                "tool_mode": true,
                "types": [
                  "Message"
                ],
                "value": "__UNDEFINED__"
              },
              {
                "allows_loop": false,
                "cache": true,
                "display_name": "Toolset",
                "method": "to_toolkit",
                "name": "component_as_tool",
                "selected": "Tool",
                "tool_mode": true,
                "types": [
                  "Tool"
                ],
                "value": "__UNDEFINED__"
              }
            ],
            "pinned": false,
            "template": {
              "_type": "Component",
              "background_color": {
                "_input_type": "MessageTextInput",
                "advanced": true,
                "display_name": "Background Color",
                "dynamic": false,
                "info": "The background color of the icon.",
                "input_types": [
                  "Message"
                ],
                "list": false,
                "load_from_db": false,
                "name": "background_color",
                "placeholder": "",
                "required": false,
                "show": true,
                "title_case": false,
                "tool_mode": false,
                "trace_as_input": true,
                "trace_as_metadata": true,
                "type": "str",
                "value": ""
              },
              "chat_icon": {
                "_input_type": "MessageTextInput",
                "advanced": true,
                "display_name": "Icon",
                "dynamic": false,
                "info": "The icon of the message.",
                "input_types": [
                  "Message"
                ],
                "list": false,
                "load_from_db": false,
                "name": "chat_icon",
                "placeholder": "",
                "required": false,
                "show": true,
                "title_case": false,
                "tool_mode": false,
                "trace_as_input": true,
                "trace_as_metadata": true,
                "type": "str",
                "value": ""
              },
              "clean_data": {
                "_input_type": "BoolInput",
                "advanced": true,
                "display_name": "Basic Clean Data",
                "dynamic": false,
                "info": "Whether to clean the data",
                "list": false,
                "list_add_label": "Add More",
                "name": "clean_data",
                "placeholder": "",
                "required": false,
                "show": true,
                "title_case": false,
                "tool_mode": false,
                "trace_as_metadata": true,
                "type": "bool",
                "value": true
              },
              "code": {
                "advanced": true,
                "dynamic": true,
                "fileTypes": [],
                "file_path": "",
                "info": "",
                "list": false,
                "load_from_db": false,
                "multiline": true,
                "name": "code",
                "password": false,
                "placeholder": "",
                "required": true,
                "show": true,
                "title_case": false,
                "type": "code",
                "value": "from collections.abc import Generator\nfrom typing import Any\n\nfrom langflow.base.io.chat import ChatComponent\nfrom langflow.inputs import BoolInput\nfrom langflow.inputs.inputs import HandleInput\nfrom langflow.io import DropdownInput, MessageTextInput, Output\nfrom langflow.schema.data import Data\nfrom langflow.schema.dataframe import DataFrame\nfrom langflow.schema.message import Message\nfrom langflow.schema.properties import Source\nfrom langflow.utils.constants import (\n    MESSAGE_SENDER_AI,\n    MESSAGE_SENDER_NAME_AI,\n    MESSAGE_SENDER_USER,\n)\n\n\nclass ChatOutput(ChatComponent):\n    display_name = \"Chat Output\"\n    description = \"Display a chat message in the Playground.\"\n    icon = \"MessagesSquare\"\n    name = \"ChatOutput\"\n    minimized = True\n\n    inputs = [\n        HandleInput(\n            name=\"input_value\",\n            display_name=\"Text\",\n            info=\"Message to be passed as output.\",\n            input_types=[\"Data\", \"DataFrame\", \"Message\"],\n            required=True,\n        ),\n        BoolInput(\n            name=\"should_store_message\",\n            display_name=\"Store Messages\",\n            info=\"Store the message in the history.\",\n            value=True,\n            advanced=True,\n        ),\n        DropdownInput(\n            name=\"sender\",\n            display_name=\"Sender Type\",\n            options=[MESSAGE_SENDER_AI, MESSAGE_SENDER_USER],\n            value=MESSAGE_SENDER_AI,\n            advanced=True,\n            info=\"Type of sender.\",\n        ),\n        MessageTextInput(\n            name=\"sender_name\",\n            display_name=\"Sender Name\",\n            info=\"Name of the sender.\",\n            value=MESSAGE_SENDER_NAME_AI,\n            advanced=True,\n        ),\n        MessageTextInput(\n            name=\"session_id\",\n            display_name=\"Session ID\",\n            info=\"The session ID of the chat. If empty, the current session ID parameter will be used.\",\n            advanced=True,\n        ),\n        MessageTextInput(\n            name=\"data_template\",\n            display_name=\"Data Template\",\n            value=\"{text}\",\n            advanced=True,\n            info=\"Template to convert Data to Text. If left empty, it will be dynamically set to the Data's text key.\",\n        ),\n        MessageTextInput(\n            name=\"background_color\",\n            display_name=\"Background Color\",\n            info=\"The background color of the icon.\",\n            advanced=True,\n        ),\n        MessageTextInput(\n            name=\"chat_icon\",\n            display_name=\"Icon\",\n            info=\"The icon of the message.\",\n            advanced=True,\n        ),\n        MessageTextInput(\n            name=\"text_color\",\n            display_name=\"Text Color\",\n            info=\"The text color of the name\",\n            advanced=True,\n        ),\n        BoolInput(\n            name=\"clean_data\",\n            display_name=\"Basic Clean Data\",\n            value=True,\n            info=\"Whether to clean the data\",\n            advanced=True,\n        ),\n    ]\n    outputs = [\n        Output(\n            display_name=\"Message\",\n            name=\"message\",\n            method=\"message_response\",\n        ),\n    ]\n\n    def _build_source(self, id_: str | None, display_name: str | None, source: str | None) -> Source:\n        source_dict = {}\n        if id_:\n            source_dict[\"id\"] = id_\n        if display_name:\n            source_dict[\"display_name\"] = display_name\n        if source:\n            # Handle case where source is a ChatOpenAI object\n            if hasattr(source, \"model_name\"):\n                source_dict[\"source\"] = source.model_name\n            elif hasattr(source, \"model\"):\n                source_dict[\"source\"] = str(source.model)\n            else:\n                source_dict[\"source\"] = str(source)\n        return Source(**source_dict)\n\n    async def message_response(self) -> Message:\n        # First convert the input to string if needed\n        text = self.convert_to_string()\n        # Get source properties\n        source, icon, display_name, source_id = self.get_properties_from_source_component()\n        background_color = self.background_color\n        text_color = self.text_color\n        if self.chat_icon:\n            icon = self.chat_icon\n\n        # Create or use existing Message object\n        if isinstance(self.input_value, Message):\n            message = self.input_value\n            # Update message properties\n            message.text = text\n        else:\n            message = Message(text=text)\n\n        # Set message properties\n        message.sender = self.sender\n        message.sender_name = self.sender_name\n        message.session_id = self.session_id\n        message.flow_id = self.graph.flow_id if hasattr(self, \"graph\") else None\n        message.properties.source = self._build_source(source_id, display_name, source)\n        message.properties.icon = icon\n        message.properties.background_color = background_color\n        message.properties.text_color = text_color\n\n        # Store message if needed\n        if self.session_id and self.should_store_message:\n            stored_message = await self.send_message(message)\n            self.message.value = stored_message\n            message = stored_message\n\n        self.status = message\n        return message\n\n    def _validate_input(self) -> None:\n        \"\"\"Validate the input data and raise ValueError if invalid.\"\"\"\n        if self.input_value is None:\n            msg = \"Input data cannot be None\"\n            raise ValueError(msg)\n        if isinstance(self.input_value, list) and not all(\n            isinstance(item, Message | Data | DataFrame | str) for item in self.input_value\n        ):\n            invalid_types = [\n                type(item).__name__\n                for item in self.input_value\n                if not isinstance(item, Message | Data | DataFrame | str)\n            ]\n            msg = f\"Expected Data or DataFrame or Message or str, got {invalid_types}\"\n            raise TypeError(msg)\n        if not isinstance(\n            self.input_value,\n            Message | Data | DataFrame | str | list | Generator | type(None),\n        ):\n            type_name = type(self.input_value).__name__\n            msg = f\"Expected Data or DataFrame or Message or str, Generator or None, got {type_name}\"\n            raise TypeError(msg)\n\n    def _safe_convert(self, data: Any) -> str:\n        \"\"\"Safely convert input data to string.\"\"\"\n        try:\n            if isinstance(data, str):\n                return data\n            if isinstance(data, Message):\n                return data.get_text()\n            if isinstance(data, Data):\n                if data.get_text() is None:\n                    msg = \"Empty Data object\"\n                    raise ValueError(msg)\n                return data.get_text()\n            if isinstance(data, DataFrame):\n                if self.clean_data:\n                    # Remove empty rows\n                    data = data.dropna(how=\"all\")\n                    # Remove empty lines in each cell\n                    data = data.replace(r\"^\\s*$\", \"\", regex=True)\n                    # Replace multiple newlines with a single newline\n                    data = data.replace(r\"\\n+\", \"\\n\", regex=True)\n                return (\n                    data.replace(r\"\\|\", r\"\\\\|\", regex=True)\n                    .applymap(lambda x: (str(x).replace(\"\\n\", \"<br/>\") if isinstance(x, str) else x))\n                    .to_markdown(index=False)\n                )\n            return str(data)\n        except (ValueError, TypeError, AttributeError) as e:\n            msg = f\"Error converting data: {e!s}\"\n            raise ValueError(msg) from e\n\n    def convert_to_string(self) -> str | Generator[Any, None, None]:\n        \"\"\"Convert input data to string with proper error handling.\"\"\"\n        self._validate_input()\n        if isinstance(self.input_value, list):\n            return \"\\n\".join([self._safe_convert(item) for item in self.input_value])\n        if isinstance(self.input_value, Generator):\n            return self.input_value\n        return self._safe_convert(self.input_value)\n"
              },
              "data_template": {
                "_input_type": "MessageTextInput",
                "advanced": true,
                "display_name": "Data Template",
                "dynamic": false,
                "info": "Template to convert Data to Text. If left empty, it will be dynamically set to the Data's text key.",
                "input_types": [
                  "Message"
                ],
                "list": false,
                "load_from_db": false,
                "name": "data_template",
                "placeholder": "",
                "required": false,
                "show": true,
                "title_case": false,
                "tool_mode": false,
                "trace_as_input": true,
                "trace_as_metadata": true,
                "type": "str",
                "value": "{text}"
              },
              "input_value": {
                "_input_type": "MessageInput",
                "advanced": false,
                "display_name": "Text",
                "dynamic": false,
                "info": "Message to be passed as output.",
<<<<<<< HEAD
                "input_types": [
                  "Message"
                ],
=======
                "input_types": ["Data", "DataFrame", "Message"],
>>>>>>> 7b3dc0b4
                "list": false,
                "load_from_db": false,
                "name": "input_value",
                "placeholder": "",
                "required": true,
                "show": true,
                "title_case": false,
                "trace_as_input": true,
                "trace_as_metadata": true,
                "type": "str",
                "value": ""
              },
              "sender": {
                "_input_type": "DropdownInput",
                "advanced": true,
                "combobox": false,
                "display_name": "Sender Type",
                "dynamic": false,
                "info": "Type of sender.",
                "name": "sender",
                "options": [
                  "Machine",
                  "User"
                ],
                "placeholder": "",
                "required": false,
                "show": true,
                "title_case": false,
                "tool_mode": false,
                "trace_as_metadata": true,
                "type": "str",
                "value": "Machine"
              },
              "sender_name": {
                "_input_type": "MessageTextInput",
                "advanced": true,
                "display_name": "Sender Name",
                "dynamic": false,
                "info": "Name of the sender.",
                "input_types": [
                  "Message"
                ],
                "list": false,
                "load_from_db": false,
                "name": "sender_name",
                "placeholder": "",
                "required": false,
                "show": true,
                "title_case": false,
                "tool_mode": false,
                "trace_as_input": true,
                "trace_as_metadata": true,
                "type": "str",
                "value": "AI"
              },
              "session_id": {
                "_input_type": "MessageTextInput",
                "advanced": true,
                "display_name": "Session ID",
                "dynamic": false,
                "info": "The session ID of the chat. If empty, the current session ID parameter will be used.",
                "input_types": [
                  "Message"
                ],
                "list": false,
                "load_from_db": false,
                "name": "session_id",
                "placeholder": "",
                "required": false,
                "show": true,
                "title_case": false,
                "tool_mode": false,
                "trace_as_input": true,
                "trace_as_metadata": true,
                "type": "str",
                "value": ""
              },
              "should_store_message": {
                "_input_type": "BoolInput",
                "advanced": true,
                "display_name": "Store Messages",
                "dynamic": false,
                "info": "Store the message in the history.",
                "list": false,
                "name": "should_store_message",
                "placeholder": "",
                "required": false,
                "show": true,
                "title_case": false,
                "trace_as_metadata": true,
                "type": "bool",
                "value": true
              },
              "text_color": {
                "_input_type": "MessageTextInput",
                "advanced": true,
                "display_name": "Text Color",
                "dynamic": false,
                "info": "The text color of the name",
                "input_types": [
                  "Message"
                ],
                "list": false,
                "load_from_db": false,
                "name": "text_color",
                "placeholder": "",
                "required": false,
                "show": true,
                "title_case": false,
                "tool_mode": false,
                "trace_as_input": true,
                "trace_as_metadata": true,
                "type": "str",
                "value": ""
              }
            },
            "tool_mode": false
          },
          "type": "ChatOutput"
        },
        "dragging": false,
        "height": 234,
        "id": "ChatOutput-JrLxU",
        "measured": {
          "height": 234,
          "width": 360
        },
        "position": {
          "x": 2518.282039019285,
          "y": 855.3686932779933
        },
        "positionAbsolute": {
          "x": 2518.282039019285,
          "y": 855.3686932779933
        },
        "selected": true,
        "type": "genericNode",
        "width": 320
      },
      {
        "data": {
          "id": "note-IHTZn",
          "node": {
            "description": "The StructuredOutputComponent, when utilized with our company information schema, performs the following functions:\n\n1. Accepts an input query regarding a company.\n2. Employs a Language Model (LLM) to analyze the query.\n3. Instructs the LLM to generate a structured response adhering to the predefined schema:\n   - Domain\n   - LinkedIn URL\n   - Cheapest Plan\n   - Has Free Trial\n   - Has Enterprise Plan\n   - Has API\n   - Market\n   - Pricing Tiers\n   - Key Features\n   - Target Industries\n\n4. Validates the LLM output against this schema.\n5. Returns a Data object containing the company information structured according to the schema.\n\nIn essence, this component transforms a free-text query about a company into a structured, consistent dataset, facilitating subsequent analysis and application of the information.",
            "display_name": "",
            "documentation": "",
            "template": {
              "backgroundColor": "blue"
            }
          },
          "type": "note"
        },
        "dragging": false,
        "height": 324,
        "id": "note-IHTZn",
        "measured": {
          "height": 324,
          "width": 328
        },
        "position": {
          "x": 2089.5869930853464,
          "y": 311.41660832449514
        },
        "positionAbsolute": {
          "x": 2089.5869930853464,
          "y": 311.41660832449514
        },
        "resizing": false,
        "selected": false,
        "style": {
          "height": 324,
          "width": 324
        },
        "type": "noteNode",
        "width": 324
      },
      {
        "data": {
          "id": "note-oro5s",
          "node": {
            "description": "PURPOSE:\nConverts unstructured company research into standardized JSON format\n\nKEY FUNCTIONS:\n- Extracts specific business data points\n- Validates and formats information\n- Ensures data consistency\n\nINPUT:\n- Raw company research data\n\nOUTPUT:\nStructured JSON with:\n- Domain information\n- Social links\n- Pricing details\n- Feature availability\n- Market classification\n- Product features\n- Industry focus\n\nRULES:\n1. Uses strict boolean values\n2. Standardizes pricing formats\n3. Validates market categories\n4. Handles missing data consistently",
            "display_name": "",
            "documentation": "",
            "template": {
              "backgroundColor": "blue"
            }
          },
          "type": "note"
        },
        "dragging": false,
        "height": 324,
        "id": "note-oro5s",
        "measured": {
          "height": 324,
          "width": 328
        },
        "position": {
          "x": 1237.6627823432912,
          "y": 111.53860932079613
        },
        "positionAbsolute": {
          "x": 1237.6627823432912,
          "y": 169.53860932079613
        },
        "resizing": false,
        "selected": false,
        "style": {
          "height": 324,
          "width": 324
        },
        "type": "noteNode",
        "width": 324
      },
      {
        "data": {
          "id": "note-b5iUI",
          "node": {
            "description": "# Market Research\nThis flow helps you gather comprehensive information about companies for sales and business intelligence purposes.\n\n## Instructions\n\n1. Enter Company Name\n   - In the Chat Input node, type the name of the company you want to research\n   - Example inputs: \"Salesforce.com\", \"Shopify\", \"Zoom Video Communications\"\n\n2. Initiate Research\n   - The Agent will use the Tavily AI Search tool to gather information\n   - It will focus on key areas like pricing, features, and market positioning\n\n3. Review Structured Output\n   - The flow will generate a structured JSON output with standardized fields\n   - This includes domain, LinkedIn URL, pricing details, and key features\n\n4. Examine Formatted Results\n   - The Parse Data component will convert the JSON into a readable format\n   - You'll see a comprehensive company profile with organized sections\n\n5. Analyze and Use Data\n   - Use the generated information for sales prospecting, competitive analysis, or market research\n   - The structured format allows for easy comparison between different companies\n\nRemember: Always verify critical information from official sources before making business decisions! 🔍💼",
            "display_name": "",
            "documentation": "",
            "template": {
              "backgroundColor": "emerald"
            }
          },
          "type": "note"
        },
        "dragging": false,
        "height": 324,
        "id": "note-b5iUI",
        "measured": {
          "height": 324,
          "width": 328
        },
        "position": {
          "x": 244.92297036777086,
          "y": 340.99805740871204
        },
        "positionAbsolute": {
          "x": 244.92297036777086,
          "y": 340.99805740871204
        },
        "resizing": false,
        "selected": false,
        "style": {
          "height": 324,
          "width": 324
        },
        "type": "noteNode",
        "width": 324
      },
      {
        "data": {
          "description": "Transforms LLM responses into **structured data formats**. Ideal for extracting specific information or creating consistent outputs.",
          "display_name": "Structured Output",
          "id": "StructuredOutputComponent-Kqbq4",
          "node": {
            "base_classes": [
              "Data"
            ],
            "beta": false,
            "conditional_paths": [],
            "custom_fields": {},
            "description": "Transforms LLM responses into **structured data formats**. Ideal for extracting specific information or creating consistent outputs.",
            "display_name": "Structured Output",
            "documentation": "",
            "edited": false,
            "field_order": [
              "llm",
              "input_value",
              "schema_name",
              "output_schema",
              "multiple"
            ],
            "frozen": false,
            "icon": "braces",
            "legacy": false,
            "lf_version": "1.1.1",
            "metadata": {},
            "output_types": [],
            "outputs": [
              {
                "cache": true,
                "display_name": "Structured Output",
                "method": "build_structured_output",
                "name": "structured_output",
                "selected": "Data",
                "types": [
                  "Data"
                ],
                "value": "__UNDEFINED__"
              }
            ],
            "pinned": false,
            "template": {
              "_type": "Component",
              "code": {
                "advanced": true,
                "dynamic": true,
                "fileTypes": [],
                "file_path": "",
                "info": "",
                "list": false,
                "load_from_db": false,
                "multiline": true,
                "name": "code",
                "password": false,
                "placeholder": "",
                "required": true,
                "show": true,
                "title_case": false,
                "type": "code",
                "value": "from typing import TYPE_CHECKING, cast\n\nfrom pydantic import BaseModel, Field, create_model\n\nfrom langflow.base.models.chat_result import get_chat_result\nfrom langflow.custom import Component\nfrom langflow.helpers.base_model import build_model_from_schema\nfrom langflow.io import BoolInput, HandleInput, MessageTextInput, Output, StrInput, TableInput\nfrom langflow.schema.data import Data\n\nif TYPE_CHECKING:\n    from langflow.field_typing.constants import LanguageModel\n\n\nclass StructuredOutputComponent(Component):\n    display_name = \"Structured Output\"\n    description = (\n        \"Transforms LLM responses into **structured data formats**. Ideal for extracting specific information \"\n        \"or creating consistent outputs.\"\n    )\n    icon = \"braces\"\n\n    inputs = [\n        HandleInput(\n            name=\"llm\",\n            display_name=\"Language Model\",\n            info=\"The language model to use to generate the structured output.\",\n            input_types=[\"LanguageModel\"],\n        ),\n        MessageTextInput(name=\"input_value\", display_name=\"Input message\"),\n        StrInput(\n            name=\"schema_name\",\n            display_name=\"Schema Name\",\n            info=\"Provide a name for the output data schema.\",\n        ),\n        TableInput(\n            name=\"output_schema\",\n            display_name=\"Output Schema\",\n            info=\"Define the structure and data types for the model's output.\",\n            table_schema=[\n                {\n                    \"name\": \"name\",\n                    \"display_name\": \"Name\",\n                    \"type\": \"str\",\n                    \"description\": \"Specify the name of the output field.\",\n                    \"default\": \"field\",\n                },\n                {\n                    \"name\": \"description\",\n                    \"display_name\": \"Description\",\n                    \"type\": \"str\",\n                    \"description\": \"Describe the purpose of the output field.\",\n                    \"default\": \"description of field\",\n                },\n                {\n                    \"name\": \"type\",\n                    \"display_name\": \"Type\",\n                    \"type\": \"str\",\n                    \"description\": (\n                        \"Indicate the data type of the output field (e.g., str, int, float, bool, list, dict).\"\n                    ),\n                    \"default\": \"text\",\n                },\n                {\n                    \"name\": \"multiple\",\n                    \"display_name\": \"Multiple\",\n                    \"type\": \"boolean\",\n                    \"description\": \"Set to True if this output field should be a list of the specified type.\",\n                    \"default\": \"False\",\n                },\n            ],\n            value=[{\"name\": \"field\", \"description\": \"description of field\", \"type\": \"text\", \"multiple\": \"False\"}],\n        ),\n        BoolInput(\n            name=\"multiple\",\n            display_name=\"Generate Multiple\",\n            info=\"Set to True if the model should generate a list of outputs instead of a single output.\",\n        ),\n    ]\n\n    outputs = [\n        Output(name=\"structured_output\", display_name=\"Structured Output\", method=\"build_structured_output\"),\n    ]\n\n    def build_structured_output(self) -> Data:\n        if not hasattr(self.llm, \"with_structured_output\"):\n            msg = \"Language model does not support structured output.\"\n            raise TypeError(msg)\n        if not self.output_schema:\n            msg = \"Output schema cannot be empty\"\n            raise ValueError(msg)\n\n        output_model_ = build_model_from_schema(self.output_schema)\n        if self.multiple:\n            output_model = create_model(\n                self.schema_name,\n                objects=(list[output_model_], Field(description=f\"A list of {self.schema_name}.\")),  # type: ignore[valid-type]\n            )\n        else:\n            output_model = output_model_\n        try:\n            llm_with_structured_output = cast(\"LanguageModel\", self.llm).with_structured_output(schema=output_model)  # type: ignore[valid-type, attr-defined]\n\n        except NotImplementedError as exc:\n            msg = f\"{self.llm.__class__.__name__} does not support structured output.\"\n            raise TypeError(msg) from exc\n        config_dict = {\n            \"run_name\": self.display_name,\n            \"project_name\": self.get_project_name(),\n            \"callbacks\": self.get_langchain_callbacks(),\n        }\n        output = get_chat_result(runnable=llm_with_structured_output, input_value=self.input_value, config=config_dict)\n        if isinstance(output, BaseModel):\n            output_dict = output.model_dump()\n        else:\n            msg = f\"Output should be a Pydantic BaseModel, got {type(output)} ({output})\"\n            raise TypeError(msg)\n        return Data(data=output_dict)\n"
              },
              "input_value": {
                "_input_type": "MessageTextInput",
                "advanced": false,
                "display_name": "Input message",
                "dynamic": false,
                "info": "",
                "input_types": [
                  "Message"
                ],
                "list": false,
                "load_from_db": false,
                "name": "input_value",
                "placeholder": "",
                "required": false,
                "show": true,
                "title_case": false,
                "tool_mode": false,
                "trace_as_input": true,
                "trace_as_metadata": true,
                "type": "str",
                "value": ""
              },
              "llm": {
                "_input_type": "HandleInput",
                "advanced": false,
                "display_name": "Language Model",
                "dynamic": false,
                "info": "The language model to use to generate the structured output.",
                "input_types": [
                  "LanguageModel"
                ],
                "list": false,
                "name": "llm",
                "placeholder": "",
                "required": false,
                "show": true,
                "title_case": false,
                "trace_as_metadata": true,
                "type": "other",
                "value": ""
              },
              "multiple": {
                "_input_type": "BoolInput",
                "advanced": false,
                "display_name": "Generate Multiple",
                "dynamic": false,
                "info": "Set to True if the model should generate a list of outputs instead of a single output.",
                "list": false,
                "name": "multiple",
                "placeholder": "",
                "required": false,
                "show": true,
                "title_case": false,
                "trace_as_metadata": true,
                "type": "bool",
                "value": false
              },
              "output_schema": {
                "_input_type": "TableInput",
                "advanced": false,
                "display_name": "Output Schema",
                "dynamic": false,
                "info": "Define the structure and data types for the model's output.",
                "is_list": true,
                "load_from_db": false,
                "name": "output_schema",
                "placeholder": "",
                "required": false,
                "show": true,
                "table_schema": {
                  "columns": [
                    {
                      "description": "Specify the name of the output field.",
                      "display_name": "Name",
                      "filterable": true,
                      "formatter": "text",
                      "name": "name",
                      "sortable": true,
                      "type": "text"
                    },
                    {
                      "description": "Describe the purpose of the output field.",
                      "display_name": "Description",
                      "filterable": true,
                      "formatter": "text",
                      "name": "description",
                      "sortable": true,
                      "type": "text"
                    },
                    {
                      "default": "text",
                      "description": "Indicate the data type of the output field (e.g., str, int, float, bool, list, dict).",
                      "display_name": "Type",
                      "filterable": true,
                      "formatter": "text",
                      "name": "type",
                      "sortable": true,
                      "type": "text"
                    },
                    {
                      "default": "False",
                      "description": "Set to True if this output field should be a list of the specified type.",
                      "display_name": "Multiple",
                      "filterable": true,
                      "formatter": "text",
                      "name": "multiple",
                      "sortable": true,
                      "type": "boolean"
                    }
                  ]
                },
                "title_case": false,
                "trace_as_metadata": true,
                "type": "table",
                "value": [
                  {
                    "description": "Primary company domain name",
                    "multiple": "False",
                    "name": "domain",
                    "type": "text"
                  },
                  {
                    "description": "Company's LinkedIn URL",
                    "multiple": "False",
                    "name": "linkedinUrl",
                    "type": "text"
                  },
                  {
                    "description": "Lowest priced plan in USD (number only)",
                    "multiple": "False",
                    "name": "cheapestPlan",
                    "type": "text"
                  },
                  {
                    "description": "Boolean indicating if they offer a free trial",
                    "multiple": "False",
                    "name": "hasFreeTrial",
                    "type": "bool"
                  },
                  {
                    "description": "Boolean indicating if they have enterprise options",
                    "multiple": "False",
                    "name": "hasEnterprisePlan",
                    "type": "bool"
                  },
                  {
                    "description": "Boolean indicating if they offer API access",
                    "multiple": "False",
                    "name": "hasAPI",
                    "type": "bool"
                  },
                  {
                    "description": "Either 'B2B' or 'B2C' or 'Both",
                    "multiple": "False",
                    "name": "market",
                    "type": "text"
                  },
                  {
                    "description": "List of available pricing tiers",
                    "multiple": "True",
                    "name": "pricingTiers",
                    "type": "text"
                  },
                  {
                    "description": "List of main features",
                    "multiple": "True",
                    "name": "KeyFeatures",
                    "type": "text"
                  },
                  {
                    "description": "List of target industries",
                    "multiple": "True",
                    "name": "targetIndustries",
                    "type": "text"
                  }
                ]
              },
              "schema_name": {
                "_input_type": "StrInput",
                "advanced": false,
                "display_name": "Schema Name",
                "dynamic": false,
                "info": "Provide a name for the output data schema.",
                "list": false,
                "load_from_db": false,
                "name": "schema_name",
                "placeholder": "",
                "required": false,
                "show": true,
                "title_case": false,
                "trace_as_metadata": true,
                "type": "str",
                "value": "output_schema"
              }
            },
            "tool_mode": false
          },
          "type": "StructuredOutputComponent"
        },
        "dragging": false,
        "height": 541,
        "id": "StructuredOutputComponent-Kqbq4",
        "measured": {
          "height": 541,
          "width": 360
        },
        "position": {
          "x": 1716.7237308033855,
          "y": 459.2476214962564
        },
        "positionAbsolute": {
          "x": 1770.7096106546323,
          "y": 518.8182475390113
        },
        "selected": false,
        "type": "genericNode",
        "width": 320
      },
      {
        "data": {
          "id": "ParseData-7XOFR",
          "node": {
            "base_classes": [
              "Message"
            ],
            "beta": false,
            "category": "helpers",
            "conditional_paths": [],
            "custom_fields": {},
            "description": "Convert Data into plain text following a specified template.",
            "display_name": "Parse Data",
            "documentation": "",
            "edited": false,
            "field_order": [
              "data",
              "template",
              "sep"
            ],
            "frozen": false,
            "icon": "message-square",
            "key": "ParseData",
            "legacy": false,
            "lf_version": "1.1.1",
            "metadata": {
              "legacy_name": "Parse Data"
            },
            "output_types": [],
            "outputs": [
              {
                "allows_loop": false,
                "cache": true,
                "display_name": "Message",
                "method": "parse_data",
                "name": "text",
                "selected": "Message",
                "tool_mode": true,
                "types": [
                  "Message"
                ],
                "value": "__UNDEFINED__"
              },
              {
                "allows_loop": false,
                "cache": true,
                "display_name": "Data List",
                "method": "parse_data_as_list",
                "name": "data_list",
                "selected": "Data",
                "tool_mode": true,
                "types": [
                  "Data"
                ],
                "value": "__UNDEFINED__"
              },
              {
                "allows_loop": false,
                "cache": true,
                "display_name": "Toolset",
                "method": "to_toolkit",
                "name": "component_as_tool",
                "selected": "Tool",
                "tool_mode": true,
                "types": [
                  "Tool"
                ],
                "value": "__UNDEFINED__"
              }
            ],
            "pinned": false,
            "template": {
              "_type": "Component",
              "code": {
                "advanced": true,
                "dynamic": true,
                "fileTypes": [],
                "file_path": "",
                "info": "",
                "list": false,
                "load_from_db": false,
                "multiline": true,
                "name": "code",
                "password": false,
                "placeholder": "",
                "required": true,
                "show": true,
                "title_case": false,
                "type": "code",
                "value": "from langflow.custom import Component\nfrom langflow.helpers.data import data_to_text, data_to_text_list\nfrom langflow.io import DataInput, MultilineInput, Output, StrInput\nfrom langflow.schema import Data\nfrom langflow.schema.message import Message\n\n\nclass ParseDataComponent(Component):\n    display_name = \"Data to Message\"\n    description = \"Convert Data objects into Messages using any {field_name} from input data.\"\n    icon = \"message-square\"\n    name = \"ParseData\"\n    metadata = {\n        \"legacy_name\": \"Parse Data\",\n    }\n\n    inputs = [\n        DataInput(\n            name=\"data\",\n            display_name=\"Data\",\n            info=\"The data to convert to text.\",\n            is_list=True,\n            required=True,\n        ),\n        MultilineInput(\n            name=\"template\",\n            display_name=\"Template\",\n            info=\"The template to use for formatting the data. \"\n            \"It can contain the keys {text}, {data} or any other key in the Data.\",\n            value=\"{text}\",\n            required=True,\n        ),\n        StrInput(name=\"sep\", display_name=\"Separator\", advanced=True, value=\"\\n\"),\n    ]\n\n    outputs = [\n        Output(\n            display_name=\"Message\",\n            name=\"text\",\n            info=\"Data as a single Message, with each input Data separated by Separator\",\n            method=\"parse_data\",\n        ),\n        Output(\n            display_name=\"Data List\",\n            name=\"data_list\",\n            info=\"Data as a list of new Data, each having `text` formatted by Template\",\n            method=\"parse_data_as_list\",\n        ),\n    ]\n\n    def _clean_args(self) -> tuple[list[Data], str, str]:\n        data = self.data if isinstance(self.data, list) else [self.data]\n        template = self.template\n        sep = self.sep\n        return data, template, sep\n\n    def parse_data(self) -> Message:\n        data, template, sep = self._clean_args()\n        result_string = data_to_text(template, data, sep)\n        self.status = result_string\n        return Message(text=result_string)\n\n    def parse_data_as_list(self) -> list[Data]:\n        data, template, _ = self._clean_args()\n        text_list, data_list = data_to_text_list(template, data)\n        for item, text in zip(data_list, text_list, strict=True):\n            item.set_text(text)\n        self.status = data_list\n        return data_list\n"
              },
              "data": {
                "_input_type": "DataInput",
                "advanced": false,
                "display_name": "Data",
                "dynamic": false,
                "info": "The data to convert to text.",
                "input_types": [
                  "Data"
                ],
                "list": true,
                "name": "data",
                "placeholder": "",
                "required": true,
                "show": true,
                "title_case": false,
                "trace_as_input": true,
                "trace_as_metadata": true,
                "type": "other",
                "value": ""
              },
              "sep": {
                "_input_type": "StrInput",
                "advanced": true,
                "display_name": "Separator",
                "dynamic": false,
                "info": "",
                "list": false,
                "load_from_db": false,
                "name": "sep",
                "placeholder": "",
                "required": false,
                "show": true,
                "title_case": false,
                "trace_as_metadata": true,
                "type": "str",
                "value": "\n"
              },
              "template": {
                "_input_type": "MultilineInput",
                "advanced": false,
                "display_name": "Template",
                "dynamic": false,
                "info": "The template to use for formatting the data. It can contain the keys {text}, {data} or any other key in the Data.",
                "input_types": [
                  "Message"
                ],
                "list": false,
                "load_from_db": false,
                "multiline": true,
                "name": "template",
                "placeholder": "",
                "required": true,
                "show": true,
                "title_case": false,
                "trace_as_input": true,
                "trace_as_metadata": true,
                "type": "str",
                "value": "# Company Profile\n\n## Basic Information\n- **Domain:** {domain}\n- **LinkedIn URL:** {linkedinUrl}\n\n## Pricing and Plans\n- **Cheapest Plan:** {cheapestPlan}\n- **Has Free Trial:** {hasFreeTrial}\n- **Has Enterprise Plan:** {hasEnterprisePlan}\n\n## Technical Capabilities\n- **Has API:** {hasAPI}\n\n## Market and Target Audience\n- **Market:** {market}\n- **Target Industries:** {targetIndustries}\n\n## Pricing Structure\n{pricingTiers}\n\n## Key Features\n{KeyFeatures}\n"
              }
            }
          },
          "type": "ParseData"
        },
        "dragging": false,
        "height": 302,
        "id": "ParseData-7XOFR",
        "measured": {
          "height": 302,
          "width": 360
        },
        "position": {
          "x": 2139.05558520377,
          "y": 780.6849187394922
        },
        "positionAbsolute": {
          "x": 2139.05558520377,
          "y": 780.6849187394922
        },
        "selected": false,
        "type": "genericNode",
        "width": 320
      },
      {
        "data": {
          "description": "Define the agent's instructions, then enter a task to complete using tools.",
          "display_name": "Agent",
          "id": "Agent-dcKuR",
          "node": {
            "base_classes": [
              "Message"
            ],
            "beta": false,
            "conditional_paths": [],
            "custom_fields": {},
            "description": "Define the agent's instructions, then enter a task to complete using tools.",
            "display_name": "Agent",
            "documentation": "",
            "edited": false,
            "field_order": [
              "agent_llm",
              "max_tokens",
              "model_kwargs",
              "json_mode",
              "output_schema",
              "model_name",
              "openai_api_base",
              "api_key",
              "temperature",
              "seed",
              "output_parser",
              "system_prompt",
              "tools",
              "input_value",
              "handle_parsing_errors",
              "verbose",
              "max_iterations",
              "agent_description",
              "memory",
              "sender",
              "sender_name",
              "n_messages",
              "session_id",
              "order",
              "template",
              "add_current_date_tool"
            ],
            "frozen": false,
            "icon": "bot",
            "legacy": false,
            "lf_version": "1.1.1",
            "metadata": {},
            "output_types": [],
            "outputs": [
              {
                "allows_loop": false,
                "cache": true,
                "display_name": "Response",
                "method": "message_response",
                "name": "response",
                "selected": "Message",
                "tool_mode": true,
                "types": [
                  "Message"
                ],
                "value": "__UNDEFINED__"
              },
              {
                "allows_loop": false,
                "cache": true,
                "display_name": "Toolset",
                "method": "to_toolkit",
                "name": "component_as_tool",
                "selected": "Tool",
                "tool_mode": true,
                "types": [
                  "Tool"
                ],
                "value": "__UNDEFINED__"
              }
            ],
            "pinned": false,
            "template": {
              "_type": "Component",
              "add_current_date_tool": {
                "_input_type": "BoolInput",
                "advanced": true,
                "display_name": "Current Date",
                "dynamic": false,
                "info": "If true, will add a tool to the agent that returns the current date.",
                "list": false,
                "name": "add_current_date_tool",
                "placeholder": "",
                "required": false,
                "show": true,
                "title_case": false,
                "trace_as_metadata": true,
                "type": "bool",
                "value": true
              },
              "agent_description": {
                "_input_type": "MultilineInput",
                "advanced": true,
                "display_name": "Agent Description [Deprecated]",
                "dynamic": false,
                "info": "The description of the agent. This is only used when in Tool Mode. Defaults to 'A helpful assistant with access to the following tools:' and tools are added dynamically. This feature is deprecated and will be removed in future versions.",
                "input_types": [
                  "Message"
                ],
                "list": false,
                "load_from_db": false,
                "multiline": true,
                "name": "agent_description",
                "placeholder": "",
                "required": false,
                "show": true,
                "title_case": false,
                "tool_mode": false,
                "trace_as_input": true,
                "trace_as_metadata": true,
                "type": "str",
                "value": "A helpful assistant with access to the following tools:"
              },
              "agent_llm": {
                "_input_type": "DropdownInput",
                "advanced": false,
                "combobox": false,
                "display_name": "Model Provider",
                "dynamic": false,
                "info": "The provider of the language model that the agent will use to generate responses.",
                "input_types": [],
                "name": "agent_llm",
                "options": [
                  "Amazon Bedrock",
                  "Anthropic",
                  "Azure OpenAI",
                  "Google Generative AI",
                  "Groq",
                  "NVIDIA",
                  "OpenAI",
                  "SambaNova",
                  "Custom"
                ],
                "placeholder": "",
                "real_time_refresh": true,
                "required": false,
                "show": true,
                "title_case": false,
                "tool_mode": false,
                "trace_as_metadata": true,
                "type": "str",
                "value": "OpenAI"
              },
              "api_key": {
                "_input_type": "SecretStrInput",
                "advanced": false,
                "display_name": "OpenAI API Key",
                "dynamic": false,
                "info": "The OpenAI API Key to use for the OpenAI model.",
                "input_types": [
                  "Message"
                ],
                "load_from_db": true,
                "name": "api_key",
                "password": true,
                "placeholder": "",
                "required": true,
                "show": true,
                "title_case": false,
                "type": "str",
                "value": "OPENAI_API_KEY"
              },
              "code": {
                "advanced": true,
                "dynamic": true,
                "fileTypes": [],
                "file_path": "",
                "info": "",
                "list": false,
                "load_from_db": false,
                "multiline": true,
                "name": "code",
                "password": false,
                "placeholder": "",
                "required": true,
                "show": true,
                "title_case": false,
                "type": "code",
                "value": "from langchain_core.tools import StructuredTool\n\nfrom langflow.base.agents.agent import LCToolsAgentComponent\nfrom langflow.base.agents.events import ExceptionWithMessageError\nfrom langflow.base.models.model_input_constants import (\n    ALL_PROVIDER_FIELDS,\n    MODEL_DYNAMIC_UPDATE_FIELDS,\n    MODEL_PROVIDERS_DICT,\n)\nfrom langflow.base.models.model_utils import get_model_name\nfrom langflow.components.helpers import CurrentDateComponent\nfrom langflow.components.helpers.memory import MemoryComponent\nfrom langflow.components.langchain_utilities.tool_calling import ToolCallingAgentComponent\nfrom langflow.custom.custom_component.component import _get_component_toolkit\nfrom langflow.custom.utils import update_component_build_config\nfrom langflow.field_typing import Tool\nfrom langflow.io import BoolInput, DropdownInput, MultilineInput, Output\nfrom langflow.logging import logger\nfrom langflow.schema.dotdict import dotdict\nfrom langflow.schema.message import Message\n\n\ndef set_advanced_true(component_input):\n    component_input.advanced = True\n    return component_input\n\n\nclass AgentComponent(ToolCallingAgentComponent):\n    display_name: str = \"Agent\"\n    description: str = \"Define the agent's instructions, then enter a task to complete using tools.\"\n    icon = \"bot\"\n    beta = False\n    name = \"Agent\"\n\n    memory_inputs = [set_advanced_true(component_input) for component_input in MemoryComponent().inputs]\n\n    inputs = [\n        DropdownInput(\n            name=\"agent_llm\",\n            display_name=\"Model Provider\",\n            info=\"The provider of the language model that the agent will use to generate responses.\",\n            options=[*sorted(MODEL_PROVIDERS_DICT.keys()), \"Custom\"],\n            value=\"OpenAI\",\n            real_time_refresh=True,\n            input_types=[],\n        ),\n        *MODEL_PROVIDERS_DICT[\"OpenAI\"][\"inputs\"],\n        MultilineInput(\n            name=\"system_prompt\",\n            display_name=\"Agent Instructions\",\n            info=\"System Prompt: Initial instructions and context provided to guide the agent's behavior.\",\n            value=\"You are a helpful assistant that can use tools to answer questions and perform tasks.\",\n            advanced=False,\n        ),\n        *LCToolsAgentComponent._base_inputs,\n        *memory_inputs,\n        BoolInput(\n            name=\"add_current_date_tool\",\n            display_name=\"Current Date\",\n            advanced=True,\n            info=\"If true, will add a tool to the agent that returns the current date.\",\n            value=True,\n        ),\n    ]\n    outputs = [Output(name=\"response\", display_name=\"Response\", method=\"message_response\")]\n\n    async def message_response(self) -> Message:\n        try:\n            # Get LLM model and validate\n            llm_model, display_name = self.get_llm()\n            if llm_model is None:\n                msg = \"No language model selected. Please choose a model to proceed.\"\n                raise ValueError(msg)\n            self.model_name = get_model_name(llm_model, display_name=display_name)\n\n            # Get memory data\n            self.chat_history = await self.get_memory_data()\n\n            # Add current date tool if enabled\n            if self.add_current_date_tool:\n                if not isinstance(self.tools, list):  # type: ignore[has-type]\n                    self.tools = []\n                current_date_tool = (await CurrentDateComponent(**self.get_base_args()).to_toolkit()).pop(0)\n                if not isinstance(current_date_tool, StructuredTool):\n                    msg = \"CurrentDateComponent must be converted to a StructuredTool\"\n                    raise TypeError(msg)\n                self.tools.append(current_date_tool)\n\n            # Validate tools\n            if not self.tools:\n                msg = \"Tools are required to run the agent. Please add at least one tool.\"\n                raise ValueError(msg)\n\n            # Set up and run agent\n            self.set(\n                llm=llm_model,\n                tools=self.tools,\n                chat_history=self.chat_history,\n                input_value=self.input_value,\n                system_prompt=self.system_prompt,\n            )\n            agent = self.create_agent_runnable()\n            return await self.run_agent(agent)\n\n        except (ValueError, TypeError, KeyError) as e:\n            logger.error(f\"{type(e).__name__}: {e!s}\")\n            raise\n        except ExceptionWithMessageError as e:\n            logger.error(f\"ExceptionWithMessageError occurred: {e}\")\n            raise\n        except Exception as e:\n            logger.error(f\"Unexpected error: {e!s}\")\n            raise\n\n    async def get_memory_data(self):\n        memory_kwargs = {\n            component_input.name: getattr(self, f\"{component_input.name}\") for component_input in self.memory_inputs\n        }\n        # filter out empty values\n        memory_kwargs = {k: v for k, v in memory_kwargs.items() if v}\n\n        return await MemoryComponent(**self.get_base_args()).set(**memory_kwargs).retrieve_messages()\n\n    def get_llm(self):\n        if not isinstance(self.agent_llm, str):\n            return self.agent_llm, None\n\n        try:\n            provider_info = MODEL_PROVIDERS_DICT.get(self.agent_llm)\n            if not provider_info:\n                msg = f\"Invalid model provider: {self.agent_llm}\"\n                raise ValueError(msg)\n\n            component_class = provider_info.get(\"component_class\")\n            display_name = component_class.display_name\n            inputs = provider_info.get(\"inputs\")\n            prefix = provider_info.get(\"prefix\", \"\")\n\n            return self._build_llm_model(component_class, inputs, prefix), display_name\n\n        except Exception as e:\n            logger.error(f\"Error building {self.agent_llm} language model: {e!s}\")\n            msg = f\"Failed to initialize language model: {e!s}\"\n            raise ValueError(msg) from e\n\n    def _build_llm_model(self, component, inputs, prefix=\"\"):\n        model_kwargs = {input_.name: getattr(self, f\"{prefix}{input_.name}\") for input_ in inputs}\n        return component.set(**model_kwargs).build_model()\n\n    def set_component_params(self, component):\n        provider_info = MODEL_PROVIDERS_DICT.get(self.agent_llm)\n        if provider_info:\n            inputs = provider_info.get(\"inputs\")\n            prefix = provider_info.get(\"prefix\")\n            model_kwargs = {input_.name: getattr(self, f\"{prefix}{input_.name}\") for input_ in inputs}\n\n            return component.set(**model_kwargs)\n        return component\n\n    def delete_fields(self, build_config: dotdict, fields: dict | list[str]) -> None:\n        \"\"\"Delete specified fields from build_config.\"\"\"\n        for field in fields:\n            build_config.pop(field, None)\n\n    def update_input_types(self, build_config: dotdict) -> dotdict:\n        \"\"\"Update input types for all fields in build_config.\"\"\"\n        for key, value in build_config.items():\n            if isinstance(value, dict):\n                if value.get(\"input_types\") is None:\n                    build_config[key][\"input_types\"] = []\n            elif hasattr(value, \"input_types\") and value.input_types is None:\n                value.input_types = []\n        return build_config\n\n    async def update_build_config(\n        self, build_config: dotdict, field_value: str, field_name: str | None = None\n    ) -> dotdict:\n        # Iterate over all providers in the MODEL_PROVIDERS_DICT\n        # Existing logic for updating build_config\n        if field_name in (\"agent_llm\",):\n            build_config[\"agent_llm\"][\"value\"] = field_value\n            provider_info = MODEL_PROVIDERS_DICT.get(field_value)\n            if provider_info:\n                component_class = provider_info.get(\"component_class\")\n                if component_class and hasattr(component_class, \"update_build_config\"):\n                    # Call the component class's update_build_config method\n                    build_config = await update_component_build_config(\n                        component_class, build_config, field_value, \"model_name\"\n                    )\n\n            provider_configs: dict[str, tuple[dict, list[dict]]] = {\n                provider: (\n                    MODEL_PROVIDERS_DICT[provider][\"fields\"],\n                    [\n                        MODEL_PROVIDERS_DICT[other_provider][\"fields\"]\n                        for other_provider in MODEL_PROVIDERS_DICT\n                        if other_provider != provider\n                    ],\n                )\n                for provider in MODEL_PROVIDERS_DICT\n            }\n            if field_value in provider_configs:\n                fields_to_add, fields_to_delete = provider_configs[field_value]\n\n                # Delete fields from other providers\n                for fields in fields_to_delete:\n                    self.delete_fields(build_config, fields)\n\n                # Add provider-specific fields\n                if field_value == \"OpenAI\" and not any(field in build_config for field in fields_to_add):\n                    build_config.update(fields_to_add)\n                else:\n                    build_config.update(fields_to_add)\n                # Reset input types for agent_llm\n                build_config[\"agent_llm\"][\"input_types\"] = []\n            elif field_value == \"Custom\":\n                # Delete all provider fields\n                self.delete_fields(build_config, ALL_PROVIDER_FIELDS)\n                # Update with custom component\n                custom_component = DropdownInput(\n                    name=\"agent_llm\",\n                    display_name=\"Language Model\",\n                    options=[*sorted(MODEL_PROVIDERS_DICT.keys()), \"Custom\"],\n                    value=\"Custom\",\n                    real_time_refresh=True,\n                    input_types=[\"LanguageModel\"],\n                )\n                build_config.update({\"agent_llm\": custom_component.to_dict()})\n            # Update input types for all fields\n            build_config = self.update_input_types(build_config)\n\n            # Validate required keys\n            default_keys = [\n                \"code\",\n                \"_type\",\n                \"agent_llm\",\n                \"tools\",\n                \"input_value\",\n                \"add_current_date_tool\",\n                \"system_prompt\",\n                \"agent_description\",\n                \"max_iterations\",\n                \"handle_parsing_errors\",\n                \"verbose\",\n            ]\n            missing_keys = [key for key in default_keys if key not in build_config]\n            if missing_keys:\n                msg = f\"Missing required keys in build_config: {missing_keys}\"\n                raise ValueError(msg)\n        if (\n            isinstance(self.agent_llm, str)\n            and self.agent_llm in MODEL_PROVIDERS_DICT\n            and field_name in MODEL_DYNAMIC_UPDATE_FIELDS\n        ):\n            provider_info = MODEL_PROVIDERS_DICT.get(self.agent_llm)\n            if provider_info:\n                component_class = provider_info.get(\"component_class\")\n                component_class = self.set_component_params(component_class)\n                prefix = provider_info.get(\"prefix\")\n                if component_class and hasattr(component_class, \"update_build_config\"):\n                    # Call each component class's update_build_config method\n                    # remove the prefix from the field_name\n                    if isinstance(field_name, str) and isinstance(prefix, str):\n                        field_name = field_name.replace(prefix, \"\")\n                    build_config = await update_component_build_config(\n                        component_class, build_config, field_value, \"model_name\"\n                    )\n        return dotdict({k: v.to_dict() if hasattr(v, \"to_dict\") else v for k, v in build_config.items()})\n\n    async def to_toolkit(self) -> list[Tool]:\n        component_toolkit = _get_component_toolkit()\n        tools_names = self._build_tools_names()\n        agent_description = self.get_tool_description()\n        # TODO: Agent Description Depreciated Feature to be removed\n        description = f\"{agent_description}{tools_names}\"\n        tools = component_toolkit(component=self).get_tools(\n            tool_name=self.get_tool_name(), tool_description=description, callbacks=self.get_langchain_callbacks()\n        )\n        if hasattr(self, \"tools_metadata\"):\n            tools = component_toolkit(component=self, metadata=self.tools_metadata).update_tools_metadata(tools=tools)\n        return tools\n"
              },
              "handle_parsing_errors": {
                "_input_type": "BoolInput",
                "advanced": true,
                "display_name": "Handle Parse Errors",
                "dynamic": false,
                "info": "Should the Agent fix errors when reading user input for better processing?",
                "list": false,
                "name": "handle_parsing_errors",
                "placeholder": "",
                "required": false,
                "show": true,
                "title_case": false,
                "trace_as_metadata": true,
                "type": "bool",
                "value": true
              },
              "input_value": {
                "_input_type": "MessageTextInput",
                "advanced": false,
                "display_name": "Input",
                "dynamic": false,
                "info": "The input provided by the user for the agent to process.",
                "input_types": [
                  "Message"
                ],
                "list": false,
                "load_from_db": false,
                "name": "input_value",
                "placeholder": "",
                "required": false,
                "show": true,
                "title_case": false,
                "tool_mode": true,
                "trace_as_input": true,
                "trace_as_metadata": true,
                "type": "str",
                "value": ""
              },
              "json_mode": {
                "_input_type": "BoolInput",
                "advanced": true,
                "display_name": "JSON Mode",
                "dynamic": false,
                "info": "If True, it will output JSON regardless of passing a schema.",
                "list": false,
                "name": "json_mode",
                "placeholder": "",
                "required": false,
                "show": true,
                "title_case": false,
                "trace_as_metadata": true,
                "type": "bool",
                "value": false
              },
              "max_iterations": {
                "_input_type": "IntInput",
                "advanced": true,
                "display_name": "Max Iterations",
                "dynamic": false,
                "info": "The maximum number of attempts the agent can make to complete its task before it stops.",
                "list": false,
                "name": "max_iterations",
                "placeholder": "",
                "required": false,
                "show": true,
                "title_case": false,
                "trace_as_metadata": true,
                "type": "int",
                "value": 15
              },
              "max_retries": {
                "_input_type": "IntInput",
                "advanced": true,
                "display_name": "Max Retries",
                "dynamic": false,
                "info": "The maximum number of retries to make when generating.",
                "list": false,
                "list_add_label": "Add More",
                "name": "max_retries",
                "placeholder": "",
                "required": false,
                "show": true,
                "title_case": false,
                "tool_mode": false,
                "trace_as_metadata": true,
                "type": "int",
                "value": 5
              },
              "max_tokens": {
                "_input_type": "IntInput",
                "advanced": true,
                "display_name": "Max Tokens",
                "dynamic": false,
                "info": "The maximum number of tokens to generate. Set to 0 for unlimited tokens.",
                "list": false,
                "name": "max_tokens",
                "placeholder": "",
                "range_spec": {
                  "max": 128000,
                  "min": 0,
                  "step": 0.1,
                  "step_type": "float"
                },
                "required": false,
                "show": true,
                "title_case": false,
                "trace_as_metadata": true,
                "type": "int",
                "value": ""
              },
              "memory": {
                "_input_type": "HandleInput",
                "advanced": true,
                "display_name": "External Memory",
                "dynamic": false,
                "info": "Retrieve messages from an external memory. If empty, it will use the Langflow tables.",
                "input_types": [
                  "Memory"
                ],
                "list": false,
                "name": "memory",
                "placeholder": "",
                "required": false,
                "show": true,
                "title_case": false,
                "trace_as_metadata": true,
                "type": "other",
                "value": ""
              },
              "model_kwargs": {
                "_input_type": "DictInput",
                "advanced": true,
                "display_name": "Model Kwargs",
                "dynamic": false,
                "info": "Additional keyword arguments to pass to the model.",
                "list": false,
                "name": "model_kwargs",
                "placeholder": "",
                "required": false,
                "show": true,
                "title_case": false,
                "trace_as_input": true,
                "type": "dict",
                "value": {}
              },
              "model_name": {
                "_input_type": "DropdownInput",
                "advanced": false,
                "combobox": true,
                "display_name": "Model Name",
                "dynamic": false,
                "info": "To see the model names, first choose a provider. Then, enter your API key and click the refresh button next to the model name.",
                "name": "model_name",
                "options": [
                  "gpt-4o-mini",
                  "gpt-4o",
                  "gpt-4-turbo",
                  "gpt-4-turbo-preview",
                  "gpt-4",
                  "gpt-3.5-turbo",
                  "gpt-3.5-turbo-0125"
                ],
                "placeholder": "",
                "required": false,
                "show": true,
                "title_case": false,
                "tool_mode": false,
                "trace_as_metadata": true,
                "type": "str",
                "value": "gpt-4o-mini"
              },
              "n_messages": {
                "_input_type": "IntInput",
                "advanced": true,
                "display_name": "Number of Messages",
                "dynamic": false,
                "info": "Number of messages to retrieve.",
                "list": false,
                "name": "n_messages",
                "placeholder": "",
                "required": false,
                "show": true,
                "title_case": false,
                "trace_as_metadata": true,
                "type": "int",
                "value": 100
              },
              "openai_api_base": {
                "_input_type": "StrInput",
                "advanced": true,
                "display_name": "OpenAI API Base",
                "dynamic": false,
                "info": "The base URL of the OpenAI API. Defaults to https://api.openai.com/v1. You can change this to use other APIs like JinaChat, LocalAI and Prem.",
                "list": false,
                "load_from_db": false,
                "name": "openai_api_base",
                "placeholder": "",
                "required": false,
                "show": true,
                "title_case": false,
                "trace_as_metadata": true,
                "type": "str",
                "value": ""
              },
              "order": {
                "_input_type": "DropdownInput",
                "advanced": true,
                "combobox": false,
                "display_name": "Order",
                "dynamic": false,
                "info": "Order of the messages.",
                "name": "order",
                "options": [
                  "Ascending",
                  "Descending"
                ],
                "placeholder": "",
                "required": false,
                "show": true,
                "title_case": false,
                "tool_mode": false,
                "trace_as_metadata": true,
                "type": "str",
                "value": "Ascending"
              },
              "seed": {
                "_input_type": "IntInput",
                "advanced": true,
                "display_name": "Seed",
                "dynamic": false,
                "info": "The seed controls the reproducibility of the job.",
                "list": false,
                "name": "seed",
                "placeholder": "",
                "required": false,
                "show": true,
                "title_case": false,
                "trace_as_metadata": true,
                "type": "int",
                "value": 1
              },
              "sender": {
                "_input_type": "DropdownInput",
                "advanced": true,
                "combobox": false,
                "display_name": "Sender Type",
                "dynamic": false,
                "info": "Filter by sender type.",
                "name": "sender",
                "options": [
                  "Machine",
                  "User",
                  "Machine and User"
                ],
                "placeholder": "",
                "required": false,
                "show": true,
                "title_case": false,
                "tool_mode": false,
                "trace_as_metadata": true,
                "type": "str",
                "value": "Machine and User"
              },
              "sender_name": {
                "_input_type": "MessageTextInput",
                "advanced": true,
                "display_name": "Sender Name",
                "dynamic": false,
                "info": "Filter by sender name.",
                "input_types": [
                  "Message"
                ],
                "list": false,
                "load_from_db": false,
                "name": "sender_name",
                "placeholder": "",
                "required": false,
                "show": true,
                "title_case": false,
                "tool_mode": false,
                "trace_as_input": true,
                "trace_as_metadata": true,
                "type": "str",
                "value": ""
              },
              "session_id": {
                "_input_type": "MessageTextInput",
                "advanced": true,
                "display_name": "Session ID",
                "dynamic": false,
                "info": "The session ID of the chat. If empty, the current session ID parameter will be used.",
                "input_types": [
                  "Message"
                ],
                "list": false,
                "load_from_db": false,
                "name": "session_id",
                "placeholder": "",
                "required": false,
                "show": true,
                "title_case": false,
                "tool_mode": false,
                "trace_as_input": true,
                "trace_as_metadata": true,
                "type": "str",
                "value": ""
              },
              "system_prompt": {
                "_input_type": "MultilineInput",
                "advanced": false,
                "display_name": "Agent Instructions",
                "dynamic": false,
                "info": "System Prompt: Initial instructions and context provided to guide the agent's behavior.",
                "input_types": [
                  "Message"
                ],
                "list": false,
                "load_from_db": false,
                "multiline": true,
                "name": "system_prompt",
                "placeholder": "",
                "required": false,
                "show": true,
                "title_case": false,
                "tool_mode": false,
                "trace_as_input": true,
                "trace_as_metadata": true,
                "type": "str",
                "value": "You are an expert business research agent. Your task is to gather comprehensive information about companies.   When researching a company, focus on the following key areas: 1. Basic company information (website, domain, social presence) 2. Product and pricing information 3. Technical capabilities and integrations 4. Market positioning and target audience 5. Key features and offerings  For the company/domain provided, search thoroughly and provide detailed information about: - Their main website and domain - Their pricing structure - Product features and capabilities - Market presence and focus - Technical offerings like APIs - Social media presence, especially LinkedIn  Search comprehensively and provide detailed, factual information that will help determine: - Pricing tiers and structure - Whether they offer free trials - If they have enterprise solutions - Their technical capabilities - Their primary market (B2B/B2C)  INPUT: {input}  Respond with detailed, factual information about these aspects, avoiding speculation. Include direct quotes or specific information you find."
              },
              "temperature": {
                "_input_type": "FloatInput",
                "advanced": true,
                "display_name": "Temperature",
                "dynamic": false,
                "info": "",
                "list": false,
                "name": "temperature",
                "placeholder": "",
                "required": false,
                "show": true,
                "title_case": false,
                "trace_as_metadata": true,
                "type": "float",
                "value": 0.1
              },
              "template": {
                "_input_type": "MultilineInput",
                "advanced": true,
                "display_name": "Template",
                "dynamic": false,
                "info": "The template to use for formatting the data. It can contain the keys {text}, {sender} or any other key in the message data.",
                "input_types": [
                  "Message"
                ],
                "list": false,
                "load_from_db": false,
                "multiline": true,
                "name": "template",
                "placeholder": "",
                "required": false,
                "show": true,
                "title_case": false,
                "tool_mode": false,
                "trace_as_input": true,
                "trace_as_metadata": true,
                "type": "str",
                "value": "{sender_name}: {text}"
              },
              "timeout": {
                "_input_type": "IntInput",
                "advanced": true,
                "display_name": "Timeout",
                "dynamic": false,
                "info": "The timeout for requests to OpenAI completion API.",
                "list": false,
                "list_add_label": "Add More",
                "name": "timeout",
                "placeholder": "",
                "required": false,
                "show": true,
                "title_case": false,
                "tool_mode": false,
                "trace_as_metadata": true,
                "type": "int",
                "value": 700
              },
              "tools": {
                "_input_type": "HandleInput",
                "advanced": false,
                "display_name": "Tools",
                "dynamic": false,
                "info": "These are the tools that the agent can use to help with tasks.",
                "input_types": [
                  "Tool"
                ],
                "list": true,
                "name": "tools",
                "placeholder": "",
                "required": false,
                "show": true,
                "title_case": false,
                "trace_as_metadata": true,
                "type": "other",
                "value": ""
              },
              "verbose": {
                "_input_type": "BoolInput",
                "advanced": true,
                "display_name": "Verbose",
                "dynamic": false,
                "info": "",
                "list": false,
                "name": "verbose",
                "placeholder": "",
                "required": false,
                "show": true,
                "title_case": false,
                "trace_as_metadata": true,
                "type": "bool",
                "value": true
              }
            },
            "tool_mode": false
          },
          "type": "Agent"
        },
        "dragging": false,
        "height": 650,
        "id": "Agent-dcKuR",
        "measured": {
          "height": 650,
          "width": 360
        },
        "position": {
          "x": 1287.5681517817056,
          "y": 519.8701526087884
        },
        "selected": false,
        "type": "genericNode",
        "width": 320
      },
      {
        "data": {
          "id": "note-7JQqd",
          "node": {
            "description": "# 🔑 Tavily AI Search Needs API Key\n\nYou can get 1000 searches/month free [here](https://tavily.com/) ",
            "display_name": "",
            "documentation": "",
            "template": {
              "backgroundColor": "lime"
            }
          },
          "type": "note"
        },
        "dragging": false,
        "height": 324,
        "id": "note-7JQqd",
        "measured": {
          "height": 324,
          "width": 328
        },
        "position": {
          "x": 878.7898510090017,
          "y": 640.2524241641511
        },
        "positionAbsolute": {
          "x": 921.6062384772317,
          "y": 642.1140062279873
        },
        "selected": false,
        "type": "noteNode",
        "width": 324
      },
      {
        "data": {
          "description": "**Tavily AI** is a search engine optimized for LLMs and RAG,         aimed at efficient, quick, and persistent search results.",
          "display_name": "Tavily AI Search",
          "id": "TavilySearchComponent-cGK9T",
          "node": {
            "base_classes": [
              "Data",
              "Message"
            ],
            "beta": false,
            "conditional_paths": [],
            "custom_fields": {},
            "description": "**Tavily AI** is a search engine optimized for LLMs and RAG,         aimed at efficient, quick, and persistent search results.",
            "display_name": "Tavily AI Search",
            "documentation": "",
            "edited": false,
            "field_order": [
              "api_key",
              "query",
              "search_depth",
              "topic",
              "time_range",
              "max_results",
              "include_images",
              "include_answer"
            ],
            "frozen": false,
            "icon": "TavilyIcon",
            "legacy": false,
            "metadata": {},
            "minimized": false,
            "output_types": [],
            "outputs": [
              {
                "allows_loop": false,
                "cache": true,
                "display_name": "Toolset",
                "hidden": null,
                "method": "to_toolkit",
                "name": "component_as_tool",
                "required_inputs": null,
                "selected": "Tool",
                "tool_mode": true,
                "types": [
                  "Tool"
                ],
                "value": "__UNDEFINED__"
              }
            ],
            "pinned": false,
            "template": {
              "_type": "Component",
              "api_key": {
                "_input_type": "SecretStrInput",
                "advanced": false,
                "display_name": "Tavily API Key",
                "dynamic": false,
                "info": "Your Tavily API Key.",
                "input_types": [
                  "Message"
                ],
                "load_from_db": true,
                "name": "api_key",
                "password": true,
                "placeholder": "",
                "required": true,
                "show": true,
                "title_case": false,
                "type": "str",
                "value": "TAVILY_API_KEY"
              },
              "code": {
                "advanced": true,
                "dynamic": true,
                "fileTypes": [],
                "file_path": "",
                "info": "",
                "list": false,
                "load_from_db": false,
                "multiline": true,
                "name": "code",
                "password": false,
                "placeholder": "",
                "required": true,
                "show": true,
                "title_case": false,
                "type": "code",
                "value": "import httpx\nfrom loguru import logger\n\nfrom langflow.custom import Component\nfrom langflow.helpers.data import data_to_text\nfrom langflow.io import BoolInput, DropdownInput, IntInput, MessageTextInput, Output, SecretStrInput\nfrom langflow.schema import Data\nfrom langflow.schema.message import Message\n\n\nclass TavilySearchComponent(Component):\n    display_name = \"Tavily AI Search\"\n    description = \"\"\"**Tavily AI** is a search engine optimized for LLMs and RAG, \\\n        aimed at efficient, quick, and persistent search results.\"\"\"\n    icon = \"TavilyIcon\"\n\n    inputs = [\n        SecretStrInput(\n            name=\"api_key\",\n            display_name=\"Tavily API Key\",\n            required=True,\n            info=\"Your Tavily API Key.\",\n        ),\n        MessageTextInput(\n            name=\"query\",\n            display_name=\"Search Query\",\n            info=\"The search query you want to execute with Tavily.\",\n            tool_mode=True,\n        ),\n        DropdownInput(\n            name=\"search_depth\",\n            display_name=\"Search Depth\",\n            info=\"The depth of the search.\",\n            options=[\"basic\", \"advanced\"],\n            value=\"advanced\",\n            advanced=True,\n        ),\n        DropdownInput(\n            name=\"topic\",\n            display_name=\"Search Topic\",\n            info=\"The category of the search.\",\n            options=[\"general\", \"news\"],\n            value=\"general\",\n            advanced=True,\n        ),\n        DropdownInput(\n            name=\"time_range\",\n            display_name=\"Time Range\",\n            info=\"The time range back from the current date to include in the search results.\",\n            options=[\"day\", \"week\", \"month\", \"year\"],\n            value=None,\n            advanced=True,\n            combobox=True,\n        ),\n        IntInput(\n            name=\"max_results\",\n            display_name=\"Max Results\",\n            info=\"The maximum number of search results to return.\",\n            value=5,\n            advanced=True,\n        ),\n        BoolInput(\n            name=\"include_images\",\n            display_name=\"Include Images\",\n            info=\"Include a list of query-related images in the response.\",\n            value=True,\n            advanced=True,\n        ),\n        BoolInput(\n            name=\"include_answer\",\n            display_name=\"Include Answer\",\n            info=\"Include a short answer to original query.\",\n            value=True,\n            advanced=True,\n        ),\n    ]\n\n    outputs = [\n        Output(display_name=\"Data\", name=\"data\", method=\"fetch_content\"),\n        Output(display_name=\"Text\", name=\"text\", method=\"fetch_content_text\"),\n    ]\n\n    def fetch_content(self) -> list[Data]:\n        try:\n            url = \"https://api.tavily.com/search\"\n            headers = {\n                \"content-type\": \"application/json\",\n                \"accept\": \"application/json\",\n            }\n            payload = {\n                \"api_key\": self.api_key,\n                \"query\": self.query,\n                \"search_depth\": self.search_depth,\n                \"topic\": self.topic,\n                \"max_results\": self.max_results,\n                \"include_images\": self.include_images,\n                \"include_answer\": self.include_answer,\n                \"time_range\": self.time_range,\n            }\n\n            with httpx.Client() as client:\n                response = client.post(url, json=payload, headers=headers)\n\n            response.raise_for_status()\n            search_results = response.json()\n\n            data_results = []\n\n            if self.include_answer and search_results.get(\"answer\"):\n                data_results.append(Data(text=search_results[\"answer\"]))\n\n            for result in search_results.get(\"results\", []):\n                content = result.get(\"content\", \"\")\n                data_results.append(\n                    Data(\n                        text=content,\n                        data={\n                            \"title\": result.get(\"title\"),\n                            \"url\": result.get(\"url\"),\n                            \"content\": content,\n                            \"score\": result.get(\"score\"),\n                        },\n                    )\n                )\n\n            if self.include_images and search_results.get(\"images\"):\n                data_results.append(Data(text=\"Images found\", data={\"images\": search_results[\"images\"]}))\n        except httpx.HTTPStatusError as exc:\n            error_message = f\"HTTP error occurred: {exc.response.status_code} - {exc.response.text}\"\n            logger.error(error_message)\n            return [Data(text=error_message, data={\"error\": error_message})]\n        except httpx.RequestError as exc:\n            error_message = f\"Request error occurred: {exc}\"\n            logger.error(error_message)\n            return [Data(text=error_message, data={\"error\": error_message})]\n        except ValueError as exc:\n            error_message = f\"Invalid response format: {exc}\"\n            logger.error(error_message)\n            return [Data(text=error_message, data={\"error\": error_message})]\n        else:\n            self.status = data_results\n            return data_results\n\n    def fetch_content_text(self) -> Message:\n        data = self.fetch_content()\n        result_string = data_to_text(\"{text}\", data)\n        self.status = result_string\n        return Message(text=result_string)\n"
              },
              "include_answer": {
                "_input_type": "BoolInput",
                "advanced": true,
                "display_name": "Include Answer",
                "dynamic": false,
                "info": "Include a short answer to original query.",
                "list": false,
                "list_add_label": "Add More",
                "name": "include_answer",
                "placeholder": "",
                "required": false,
                "show": true,
                "title_case": false,
                "tool_mode": false,
                "trace_as_metadata": true,
                "type": "bool",
                "value": true
              },
              "include_images": {
                "_input_type": "BoolInput",
                "advanced": true,
                "display_name": "Include Images",
                "dynamic": false,
                "info": "Include a list of query-related images in the response.",
                "list": false,
                "list_add_label": "Add More",
                "name": "include_images",
                "placeholder": "",
                "required": false,
                "show": true,
                "title_case": false,
                "tool_mode": false,
                "trace_as_metadata": true,
                "type": "bool",
                "value": true
              },
              "max_results": {
                "_input_type": "IntInput",
                "advanced": true,
                "display_name": "Max Results",
                "dynamic": false,
                "info": "The maximum number of search results to return.",
                "list": false,
                "list_add_label": "Add More",
                "name": "max_results",
                "placeholder": "",
                "required": false,
                "show": true,
                "title_case": false,
                "tool_mode": false,
                "trace_as_metadata": true,
                "type": "int",
                "value": 5
              },
              "query": {
                "_input_type": "MessageTextInput",
                "advanced": false,
                "display_name": "Search Query",
                "dynamic": false,
                "info": "The search query you want to execute with Tavily.",
                "input_types": [
                  "Message"
                ],
                "list": false,
                "list_add_label": "Add More",
                "load_from_db": false,
                "name": "query",
                "placeholder": "",
                "required": false,
                "show": true,
                "title_case": false,
                "tool_mode": true,
                "trace_as_input": true,
                "trace_as_metadata": true,
                "type": "str",
                "value": ""
              },
              "search_depth": {
                "_input_type": "DropdownInput",
                "advanced": true,
                "combobox": false,
                "dialog_inputs": {},
                "display_name": "Search Depth",
                "dynamic": false,
                "info": "The depth of the search.",
                "name": "search_depth",
                "options": [
                  "basic",
                  "advanced"
                ],
                "options_metadata": [],
                "placeholder": "",
                "required": false,
                "show": true,
                "title_case": false,
                "tool_mode": false,
                "trace_as_metadata": true,
                "type": "str",
                "value": "advanced"
              },
              "time_range": {
                "_input_type": "DropdownInput",
                "advanced": true,
                "combobox": true,
                "dialog_inputs": {},
                "display_name": "Time Range",
                "dynamic": false,
                "info": "The time range back from the current date to include in the search results.",
                "name": "time_range",
                "options": [
                  "day",
                  "week",
                  "month",
                  "year"
                ],
                "options_metadata": [],
                "placeholder": "",
                "required": false,
                "show": true,
                "title_case": false,
                "tool_mode": false,
                "trace_as_metadata": true,
                "type": "str"
              },
              "tools_metadata": {
                "_input_type": "TableInput",
                "advanced": false,
                "display_name": "Edit tools",
                "dynamic": false,
                "info": "",
                "is_list": true,
                "list_add_label": "Add More",
                "name": "tools_metadata",
                "placeholder": "",
                "real_time_refresh": true,
                "required": false,
                "show": true,
                "table_icon": "Hammer",
                "table_options": {
                  "block_add": true,
                  "block_delete": true,
                  "block_edit": true,
                  "block_filter": true,
                  "block_hide": true,
                  "block_select": true,
                  "block_sort": true,
                  "description": "Modify tool names and descriptions to help agents understand when to use each tool.",
                  "field_parsers": {
                    "commands": "commands",
                    "name": [
                      "snake_case",
                      "no_blank"
                    ]
                  },
                  "hide_options": true
                },
                "table_schema": {
                  "columns": [
                    {
                      "description": "Specify the name of the tool.",
                      "disable_edit": false,
                      "display_name": "Tool Name",
                      "edit_mode": "inline",
                      "filterable": false,
                      "formatter": "text",
                      "hidden": false,
                      "name": "name",
                      "sortable": false,
                      "type": "text"
                    },
                    {
                      "description": "Describe the purpose of the tool.",
                      "disable_edit": false,
                      "display_name": "Tool Description",
                      "edit_mode": "popover",
                      "filterable": false,
                      "formatter": "text",
                      "hidden": false,
                      "name": "description",
                      "sortable": false,
                      "type": "text"
                    },
                    {
                      "description": "The default identifiers for the tools and cannot be changed.",
                      "disable_edit": true,
                      "display_name": "Tool Identifiers",
                      "edit_mode": "inline",
                      "filterable": false,
                      "formatter": "text",
                      "hidden": true,
                      "name": "tags",
                      "sortable": false,
                      "type": "text"
                    }
                  ]
                },
                "title_case": false,
                "tool_mode": false,
                "trace_as_metadata": true,
                "trigger_icon": "Hammer",
                "trigger_text": "",
                "type": "table",
                "value": [
                  {
                    "description": "fetch_content(api_key: Message) - **Tavily AI** is a search engine optimized for LLMs and RAG,         aimed at efficient, quick, and persistent search results.",
                    "name": "TavilySearchComponent-fetch_content",
                    "tags": [
                      "TavilySearchComponent-fetch_content"
                    ]
                  },
                  {
                    "description": "fetch_content_text(api_key: Message) - **Tavily AI** is a search engine optimized for LLMs and RAG,         aimed at efficient, quick, and persistent search results.",
                    "name": "TavilySearchComponent-fetch_content_text",
                    "tags": [
                      "TavilySearchComponent-fetch_content_text"
                    ]
                  }
                ]
              },
              "topic": {
                "_input_type": "DropdownInput",
                "advanced": true,
                "combobox": false,
                "dialog_inputs": {},
                "display_name": "Search Topic",
                "dynamic": false,
                "info": "The category of the search.",
                "name": "topic",
                "options": [
                  "general",
                  "news"
                ],
                "options_metadata": [],
                "placeholder": "",
                "required": false,
                "show": true,
                "title_case": false,
                "tool_mode": false,
                "trace_as_metadata": true,
                "type": "str",
                "value": "general"
              }
            },
            "tool_mode": true
          },
          "showNode": true,
          "type": "TavilySearchComponent"
        },
        "dragging": false,
        "id": "TavilySearchComponent-cGK9T",
        "measured": {
          "height": 489,
          "width": 360
        },
        "position": {
          "x": 875.7686789989679,
          "y": 798.478848045035
        },
        "selected": false,
        "type": "genericNode"
      },
      {
        "data": {
          "id": "OpenAIModel-prL67",
          "node": {
            "base_classes": [
              "LanguageModel",
              "Message"
            ],
            "beta": false,
            "category": "models",
            "conditional_paths": [],
            "custom_fields": {},
            "description": "Generates text using OpenAI LLMs.",
            "display_name": "OpenAI",
            "documentation": "",
            "edited": false,
            "field_order": [
              "input_value",
              "system_message",
              "stream",
              "max_tokens",
              "model_kwargs",
              "json_mode",
              "model_name",
              "openai_api_base",
              "api_key",
              "temperature",
              "seed"
            ],
            "frozen": false,
            "icon": "OpenAI",
            "key": "OpenAIModel",
            "legacy": false,
            "metadata": {},
            "minimized": false,
            "output_types": [],
            "outputs": [
              {
                "allows_loop": false,
                "cache": true,
                "display_name": "Message",
                "method": "text_response",
                "name": "text_output",
                "required_inputs": [],
                "selected": "Message",
                "tool_mode": true,
                "types": [
                  "Message"
                ],
                "value": "__UNDEFINED__"
              },
              {
                "allows_loop": false,
                "cache": true,
                "display_name": "Language Model",
                "method": "build_model",
                "name": "model_output",
                "required_inputs": [
                  "api_key"
                ],
                "selected": "LanguageModel",
                "tool_mode": true,
                "types": [
                  "LanguageModel"
                ],
                "value": "__UNDEFINED__"
              },
              {
                "allows_loop": false,
                "cache": true,
                "display_name": "Toolset",
                "method": "to_toolkit",
                "name": "component_as_tool",
                "required_inputs": [],
                "selected": "Tool",
                "tool_mode": true,
                "types": [
                  "Tool"
                ],
                "value": "__UNDEFINED__"
              }
            ],
            "pinned": false,
            "score": 0.14285714285714285,
            "template": {
              "_type": "Component",
              "api_key": {
                "_input_type": "SecretStrInput",
                "advanced": false,
                "display_name": "OpenAI API Key",
                "dynamic": false,
                "info": "The OpenAI API Key to use for the OpenAI model.",
                "input_types": [
                  "Message"
                ],
                "load_from_db": true,
                "name": "api_key",
                "password": true,
                "placeholder": "",
                "required": true,
                "show": true,
                "title_case": false,
                "type": "str",
                "value": "OPENAI_API_KEY"
              },
              "code": {
                "advanced": true,
                "dynamic": true,
                "fileTypes": [],
                "file_path": "",
                "info": "",
                "list": false,
                "load_from_db": false,
                "multiline": true,
                "name": "code",
                "password": false,
                "placeholder": "",
                "required": true,
                "show": true,
                "title_case": false,
                "type": "code",
                "value": "from langchain_openai import ChatOpenAI\nfrom pydantic.v1 import SecretStr\n\nfrom langflow.base.models.model import LCModelComponent\nfrom langflow.base.models.openai_constants import OPENAI_MODEL_NAMES\nfrom langflow.field_typing import LanguageModel\nfrom langflow.field_typing.range_spec import RangeSpec\nfrom langflow.inputs import BoolInput, DictInput, DropdownInput, IntInput, SecretStrInput, SliderInput, StrInput\n\n\nclass OpenAIModelComponent(LCModelComponent):\n    display_name = \"OpenAI\"\n    description = \"Generates text using OpenAI LLMs.\"\n    icon = \"OpenAI\"\n    name = \"OpenAIModel\"\n\n    inputs = [\n        *LCModelComponent._base_inputs,\n        IntInput(\n            name=\"max_tokens\",\n            display_name=\"Max Tokens\",\n            advanced=True,\n            info=\"The maximum number of tokens to generate. Set to 0 for unlimited tokens.\",\n            range_spec=RangeSpec(min=0, max=128000),\n        ),\n        DictInput(\n            name=\"model_kwargs\",\n            display_name=\"Model Kwargs\",\n            advanced=True,\n            info=\"Additional keyword arguments to pass to the model.\",\n        ),\n        BoolInput(\n            name=\"json_mode\",\n            display_name=\"JSON Mode\",\n            advanced=True,\n            info=\"If True, it will output JSON regardless of passing a schema.\",\n        ),\n        DropdownInput(\n            name=\"model_name\",\n            display_name=\"Model Name\",\n            advanced=False,\n            options=OPENAI_MODEL_NAMES,\n            value=OPENAI_MODEL_NAMES[0],\n        ),\n        StrInput(\n            name=\"openai_api_base\",\n            display_name=\"OpenAI API Base\",\n            advanced=True,\n            info=\"The base URL of the OpenAI API. \"\n            \"Defaults to https://api.openai.com/v1. \"\n            \"You can change this to use other APIs like JinaChat, LocalAI and Prem.\",\n        ),\n        SecretStrInput(\n            name=\"api_key\",\n            display_name=\"OpenAI API Key\",\n            info=\"The OpenAI API Key to use for the OpenAI model.\",\n            advanced=False,\n            value=\"OPENAI_API_KEY\",\n            required=True,\n        ),\n        SliderInput(\n            name=\"temperature\", display_name=\"Temperature\", value=0.1, range_spec=RangeSpec(min=0, max=1, step=0.01)\n        ),\n        IntInput(\n            name=\"seed\",\n            display_name=\"Seed\",\n            info=\"The seed controls the reproducibility of the job.\",\n            advanced=True,\n            value=1,\n        ),\n        IntInput(\n            name=\"max_retries\",\n            display_name=\"Max Retries\",\n            info=\"The maximum number of retries to make when generating.\",\n            advanced=True,\n            value=5,\n        ),\n        IntInput(\n            name=\"timeout\",\n            display_name=\"Timeout\",\n            info=\"The timeout for requests to OpenAI completion API.\",\n            advanced=True,\n            value=700,\n        ),\n    ]\n\n    def build_model(self) -> LanguageModel:  # type: ignore[type-var]\n        openai_api_key = self.api_key\n        temperature = self.temperature\n        model_name: str = self.model_name\n        max_tokens = self.max_tokens\n        model_kwargs = self.model_kwargs or {}\n        openai_api_base = self.openai_api_base or \"https://api.openai.com/v1\"\n        json_mode = self.json_mode\n        seed = self.seed\n        max_retries = self.max_retries\n        timeout = self.timeout\n\n        api_key = SecretStr(openai_api_key).get_secret_value() if openai_api_key else None\n        output = ChatOpenAI(\n            max_tokens=max_tokens or None,\n            model_kwargs=model_kwargs,\n            model=model_name,\n            base_url=openai_api_base,\n            api_key=api_key,\n            temperature=temperature if temperature is not None else 0.1,\n            seed=seed,\n            max_retries=max_retries,\n            request_timeout=timeout,\n        )\n        if json_mode:\n            output = output.bind(response_format={\"type\": \"json_object\"})\n\n        return output\n\n    def _get_exception_message(self, e: Exception):\n        \"\"\"Get a message from an OpenAI exception.\n\n        Args:\n            e (Exception): The exception to get the message from.\n\n        Returns:\n            str: The message from the exception.\n        \"\"\"\n        try:\n            from openai import BadRequestError\n        except ImportError:\n            return None\n        if isinstance(e, BadRequestError):\n            message = e.body.get(\"message\")\n            if message:\n                return message\n        return None\n"
              },
              "input_value": {
                "_input_type": "MessageInput",
                "advanced": false,
                "display_name": "Input",
                "dynamic": false,
                "info": "",
                "input_types": [
                  "Message"
                ],
                "list": false,
                "list_add_label": "Add More",
                "load_from_db": false,
                "name": "input_value",
                "placeholder": "",
                "required": false,
                "show": true,
                "title_case": false,
                "tool_mode": false,
                "trace_as_input": true,
                "trace_as_metadata": true,
                "type": "str",
                "value": ""
              },
              "json_mode": {
                "_input_type": "BoolInput",
                "advanced": true,
                "display_name": "JSON Mode",
                "dynamic": false,
                "info": "If True, it will output JSON regardless of passing a schema.",
                "list": false,
                "list_add_label": "Add More",
                "name": "json_mode",
                "placeholder": "",
                "required": false,
                "show": true,
                "title_case": false,
                "tool_mode": false,
                "trace_as_metadata": true,
                "type": "bool",
                "value": false
              },
              "max_retries": {
                "_input_type": "IntInput",
                "advanced": true,
                "display_name": "Max Retries",
                "dynamic": false,
                "info": "The maximum number of retries to make when generating.",
                "list": false,
                "list_add_label": "Add More",
                "name": "max_retries",
                "placeholder": "",
                "required": false,
                "show": true,
                "title_case": false,
                "tool_mode": false,
                "trace_as_metadata": true,
                "type": "int",
                "value": 5
              },
              "max_tokens": {
                "_input_type": "IntInput",
                "advanced": true,
                "display_name": "Max Tokens",
                "dynamic": false,
                "info": "The maximum number of tokens to generate. Set to 0 for unlimited tokens.",
                "list": false,
                "list_add_label": "Add More",
                "name": "max_tokens",
                "placeholder": "",
                "range_spec": {
                  "max": 128000,
                  "min": 0,
                  "step": 0.1,
                  "step_type": "float"
                },
                "required": false,
                "show": true,
                "title_case": false,
                "tool_mode": false,
                "trace_as_metadata": true,
                "type": "int",
                "value": ""
              },
              "model_kwargs": {
                "_input_type": "DictInput",
                "advanced": true,
                "display_name": "Model Kwargs",
                "dynamic": false,
                "info": "Additional keyword arguments to pass to the model.",
                "list": false,
                "list_add_label": "Add More",
                "name": "model_kwargs",
                "placeholder": "",
                "required": false,
                "show": true,
                "title_case": false,
                "tool_mode": false,
                "trace_as_input": true,
                "type": "dict",
                "value": {}
              },
              "model_name": {
                "_input_type": "DropdownInput",
                "advanced": false,
                "combobox": false,
                "dialog_inputs": {},
                "display_name": "Model Name",
                "dynamic": false,
                "info": "",
                "name": "model_name",
                "options": [
                  "gpt-4o-mini",
                  "gpt-4o",
                  "gpt-4-turbo",
                  "gpt-4-turbo-preview",
                  "gpt-4",
                  "gpt-3.5-turbo",
                  "gpt-3.5-turbo-0125"
                ],
                "options_metadata": [],
                "placeholder": "",
                "required": false,
                "show": true,
                "title_case": false,
                "tool_mode": false,
                "trace_as_metadata": true,
                "type": "str",
                "value": "gpt-4o-mini"
              },
              "openai_api_base": {
                "_input_type": "StrInput",
                "advanced": true,
                "display_name": "OpenAI API Base",
                "dynamic": false,
                "info": "The base URL of the OpenAI API. Defaults to https://api.openai.com/v1. You can change this to use other APIs like JinaChat, LocalAI and Prem.",
                "list": false,
                "list_add_label": "Add More",
                "load_from_db": false,
                "name": "openai_api_base",
                "placeholder": "",
                "required": false,
                "show": true,
                "title_case": false,
                "tool_mode": false,
                "trace_as_metadata": true,
                "type": "str",
                "value": ""
              },
              "seed": {
                "_input_type": "IntInput",
                "advanced": true,
                "display_name": "Seed",
                "dynamic": false,
                "info": "The seed controls the reproducibility of the job.",
                "list": false,
                "list_add_label": "Add More",
                "name": "seed",
                "placeholder": "",
                "required": false,
                "show": true,
                "title_case": false,
                "tool_mode": false,
                "trace_as_metadata": true,
                "type": "int",
                "value": 1
              },
              "stream": {
                "_input_type": "BoolInput",
                "advanced": false,
                "display_name": "Stream",
                "dynamic": false,
                "info": "Stream the response from the model. Streaming works only in Chat.",
                "list": false,
                "list_add_label": "Add More",
                "name": "stream",
                "placeholder": "",
                "required": false,
                "show": true,
                "title_case": false,
                "tool_mode": false,
                "trace_as_metadata": true,
                "type": "bool",
                "value": false
              },
              "system_message": {
                "_input_type": "MultilineInput",
                "advanced": false,
                "display_name": "System Message",
                "dynamic": false,
                "info": "System message to pass to the model.",
                "input_types": [
                  "Message"
                ],
                "list": false,
                "list_add_label": "Add More",
                "load_from_db": false,
                "multiline": true,
                "name": "system_message",
                "placeholder": "",
                "required": false,
                "show": true,
                "title_case": false,
                "tool_mode": false,
                "trace_as_input": true,
                "trace_as_metadata": true,
                "type": "str",
                "value": ""
              },
              "temperature": {
                "_input_type": "SliderInput",
                "advanced": false,
                "display_name": "Temperature",
                "dynamic": false,
                "info": "",
                "max_label": "",
                "max_label_icon": "",
                "min_label": "",
                "min_label_icon": "",
                "name": "temperature",
                "placeholder": "",
                "range_spec": {
                  "max": 1,
                  "min": 0,
                  "step": 0.01,
                  "step_type": "float"
                },
                "required": false,
                "show": true,
                "slider_buttons": false,
                "slider_buttons_options": [],
                "slider_input": false,
                "title_case": false,
                "tool_mode": false,
                "type": "slider",
                "value": 0.1
              },
              "timeout": {
                "_input_type": "IntInput",
                "advanced": true,
                "display_name": "Timeout",
                "dynamic": false,
                "info": "The timeout for requests to OpenAI completion API.",
                "list": false,
                "list_add_label": "Add More",
                "name": "timeout",
                "placeholder": "",
                "required": false,
                "show": true,
                "title_case": false,
                "tool_mode": false,
                "trace_as_metadata": true,
                "type": "int",
                "value": 700
              }
            },
            "tool_mode": false
          },
          "showNode": true,
          "type": "OpenAIModel"
        },
        "dragging": false,
        "id": "OpenAIModel-prL67",
        "measured": {
          "height": 734,
          "width": 360
        },
        "position": {
          "x": 1718.9581068990763,
          "y": 1081.137733422722
        },
        "selected": false,
        "type": "genericNode"
      }
    ],
    "viewport": {
      "x": -49.933183848022736,
      "y": 46.49268690110034,
      "zoom": 0.4973930841732965
    }
  },
  "description": "Researches companies, extracts key business data, and presents structured information for efficient analysis. ",
  "endpoint_name": null,
  "gradient": "1",
  "icon": "PieChart",
  "id": "153a05e5-86bd-4de8-b159-2cb4f9f94de5",
  "is_component": false,
  "last_tested_version": "1.1.1",
  "name": "Market Research",
  "tags": [
    "assistants",
    "agents"
  ]
}<|MERGE_RESOLUTION|>--- conflicted
+++ resolved
@@ -15,15 +15,10 @@
           },
           "targetHandle": {
             "fieldName": "data",
-<<<<<<< HEAD
-            "id": "ParseData-68wKj",
+            "id": "ParseData-7XOFR",
             "inputTypes": [
               "Data"
             ],
-=======
-            "id": "ParseData-7XOFR",
-            "inputTypes": ["Data"],
->>>>>>> 7b3dc0b4
             "type": "other"
           }
         },
@@ -36,39 +31,7 @@
       },
       {
         "animated": false,
-<<<<<<< HEAD
-        "className": "not-running",
-        "data": {
-          "sourceHandle": {
-            "dataType": "ParseData",
-            "id": "ParseData-68wKj",
-            "name": "text",
-            "output_types": [
-              "Message"
-            ]
-          },
-          "targetHandle": {
-            "fieldName": "input_value",
-            "id": "ChatOutput-VA5gt",
-            "inputTypes": [
-              "Message"
-            ],
-            "type": "str"
-          }
-        },
-        "id": "reactflow__edge-ParseData-68wKj{œdataTypeœ:œParseDataœ,œidœ:œParseData-68wKjœ,œnameœ:œtextœ,œoutput_typesœ:[œMessageœ]}-ChatOutput-VA5gt{œfieldNameœ:œinput_valueœ,œidœ:œChatOutput-VA5gtœ,œinputTypesœ:[œMessageœ],œtypeœ:œstrœ}",
-        "selected": false,
-        "source": "ParseData-68wKj",
-        "sourceHandle": "{œdataTypeœ: œParseDataœ, œidœ: œParseData-68wKjœ, œnameœ: œtextœ, œoutput_typesœ: [œMessageœ]}",
-        "target": "ChatOutput-VA5gt",
-        "targetHandle": "{œfieldNameœ: œinput_valueœ, œidœ: œChatOutput-VA5gtœ, œinputTypesœ: [œMessageœ], œtypeœ: œstrœ}"
-      },
-      {
-        "animated": false,
-        "className": "ran",
-=======
         "className": "",
->>>>>>> 7b3dc0b4
         "data": {
           "sourceHandle": {
             "dataType": "ChatInput",
@@ -80,15 +43,10 @@
           },
           "targetHandle": {
             "fieldName": "input_value",
-<<<<<<< HEAD
-            "id": "Agent-rqbrW",
+            "id": "Agent-dcKuR",
             "inputTypes": [
               "Message"
             ],
-=======
-            "id": "Agent-dcKuR",
-            "inputTypes": ["Message"],
->>>>>>> 7b3dc0b4
             "type": "str"
           }
         },
@@ -113,15 +71,10 @@
           },
           "targetHandle": {
             "fieldName": "input_value",
-<<<<<<< HEAD
-            "id": "StructuredOutputComponent-EguHE",
+            "id": "StructuredOutputComponent-Kqbq4",
             "inputTypes": [
               "Message"
             ],
-=======
-            "id": "StructuredOutputComponent-Kqbq4",
-            "inputTypes": ["Message"],
->>>>>>> 7b3dc0b4
             "type": "str"
           }
         },
@@ -146,15 +99,10 @@
           },
           "targetHandle": {
             "fieldName": "tools",
-<<<<<<< HEAD
-            "id": "Agent-rqbrW",
+            "id": "Agent-dcKuR",
             "inputTypes": [
               "Tool"
             ],
-=======
-            "id": "Agent-dcKuR",
-            "inputTypes": ["Tool"],
->>>>>>> 7b3dc0b4
             "type": "other"
           }
         },
@@ -178,15 +126,10 @@
           },
           "targetHandle": {
             "fieldName": "llm",
-<<<<<<< HEAD
-            "id": "StructuredOutputComponent-EguHE",
+            "id": "StructuredOutputComponent-Kqbq4",
             "inputTypes": [
               "LanguageModel"
             ],
-=======
-            "id": "StructuredOutputComponent-Kqbq4",
-            "inputTypes": ["LanguageModel"],
->>>>>>> 7b3dc0b4
             "type": "other"
           }
         },
@@ -202,12 +145,18 @@
             "dataType": "ParseData",
             "id": "ParseData-7XOFR",
             "name": "text",
-            "output_types": ["Message"]
+            "output_types": [
+              "Message"
+            ]
           },
           "targetHandle": {
             "fieldName": "input_value",
             "id": "ChatOutput-JrLxU",
-            "inputTypes": ["Data", "DataFrame", "Message"],
+            "inputTypes": [
+              "Data",
+              "DataFrame",
+              "Message"
+            ],
             "type": "str"
           }
         },
@@ -699,13 +648,11 @@
                 "display_name": "Text",
                 "dynamic": false,
                 "info": "Message to be passed as output.",
-<<<<<<< HEAD
-                "input_types": [
-                  "Message"
-                ],
-=======
-                "input_types": ["Data", "DataFrame", "Message"],
->>>>>>> 7b3dc0b4
+                "input_types": [
+                  "Data",
+                  "DataFrame",
+                  "Message"
+                ],
                 "list": false,
                 "load_from_db": false,
                 "name": "input_value",
