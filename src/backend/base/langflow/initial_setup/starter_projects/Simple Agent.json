--- conflicted
+++ resolved
@@ -45,11 +45,8 @@
             "fieldName": "input_value",
             "id": "ChatOutput-x6tZi",
             "inputTypes": [
-<<<<<<< HEAD
-=======
               "Data",
               "DataFrame",
->>>>>>> 7b3dc0b4
               "Message"
             ],
             "type": "str"
@@ -178,22 +175,6 @@
                 "types": [
                   "Message"
                 ],
-<<<<<<< HEAD
-                "value": "__UNDEFINED__"
-              },
-              {
-                "allows_loop": false,
-                "cache": true,
-                "display_name": "Toolset",
-                "method": "to_toolkit",
-                "name": "component_as_tool",
-                "selected": "Tool",
-                "tool_mode": true,
-                "types": [
-                  "Tool"
-                ],
-=======
->>>>>>> 7b3dc0b4
                 "value": "__UNDEFINED__"
               }
             ],
@@ -789,22 +770,6 @@
                 "types": [
                   "Message"
                 ],
-<<<<<<< HEAD
-                "value": "__UNDEFINED__"
-              },
-              {
-                "allows_loop": false,
-                "cache": true,
-                "display_name": "Toolset",
-                "method": "to_toolkit",
-                "name": "component_as_tool",
-                "selected": "Tool",
-                "tool_mode": true,
-                "types": [
-                  "Tool"
-                ],
-=======
->>>>>>> 7b3dc0b4
                 "value": "__UNDEFINED__"
               }
             ],
@@ -1102,22 +1067,6 @@
                 "types": [
                   "Message"
                 ],
-<<<<<<< HEAD
-                "value": "__UNDEFINED__"
-              },
-              {
-                "allows_loop": false,
-                "cache": true,
-                "display_name": "Toolset",
-                "method": "to_toolkit",
-                "name": "component_as_tool",
-                "selected": "Tool",
-                "tool_mode": true,
-                "types": [
-                  "Tool"
-                ],
-=======
->>>>>>> 7b3dc0b4
                 "value": "__UNDEFINED__"
               }
             ],
@@ -1233,11 +1182,8 @@
                 "dynamic": false,
                 "info": "Message to be passed as output.",
                 "input_types": [
-<<<<<<< HEAD
-=======
                   "Data",
                   "DataFrame",
->>>>>>> 7b3dc0b4
                   "Message"
                 ],
                 "list": false,
