--- conflicted
+++ resolved
@@ -193,7 +193,6 @@
     """Dictionary of dialog inputs for the field. Default is an empty object."""
 
 
-<<<<<<< HEAD
 class SortableListMixin(BaseModel):
     helper_text: str | None = None
     """Adds a helper text to the field. Defaults to an empty string."""
@@ -218,7 +217,7 @@
     """Specifies the category of the field. Defaults to an empty list."""
     options: list[dict[str, Any]] = Field(default_factory=list)
     """List of dictionaries with metadata for each option."""
-=======
+
 class TabMixin(BaseModel):
     """Mixin for tab input fields that allows a maximum of 3 values, each with a maximum of 20 characters."""
 
@@ -242,7 +241,6 @@
                 raise ValueError(msg)
 
         return v
->>>>>>> 828e9eab
 
 
 class MultilineMixin(BaseModel):
