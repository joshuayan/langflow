from datetime import datetime, timezone
from typing import TYPE_CHECKING
from uuid import UUID, uuid4

from pydantic import field_validator
from sqlmodel import JSON, Column, Field, Relationship, SQLModel

if TYPE_CHECKING:
    from langflow.schema.message import Message
    from langflow.services.database.models.flow.model import Flow


class MessageBase(SQLModel):
    timestamp: datetime = Field(default_factory=lambda: datetime.now(timezone.utc))
    sender: str
    sender_name: str
    session_id: str
    text: str
    files: list[str] = Field(default_factory=list)
    error: bool = Field(default=False)
    edit: bool = Field(default=False)

    @field_validator("files", mode="before")
    @classmethod
    def validate_files(cls, value):
        if not value:
            value = []
        return value

    @classmethod
    def from_message(cls, message: "Message", flow_id: str | UUID | None = None):
        # first check if the record has all the required fields
        if message.text is None or not message.sender or not message.sender_name:
            msg = "The message does not have the required fields (text, sender, sender_name)."
            raise ValueError(msg)
        if message.files:
            image_paths = []
            for file in message.files:
                if hasattr(file, "path") and hasattr(file, "url") and file.path:
                    session_id = message.session_id
                    image_paths.append(f"{session_id}{file.path.split(session_id)[1]}")
            if image_paths:
                message.files = image_paths

        if isinstance(message.timestamp, str):
            timestamp = datetime.fromisoformat(message.timestamp)
        else:
            timestamp = message.timestamp
        if not flow_id and message.flow_id:
            flow_id = message.flow_id
        # If the text is not a string, it means it could be
        # async iterator so we simply add it as an empty string
        message_text = "" if not isinstance(message.text, str) else message.text
        return cls(
            sender=message.sender,
            sender_name=message.sender_name,
            text=message_text,
            session_id=message.session_id,
            files=message.files or [],
            timestamp=timestamp,
            flow_id=flow_id,
        )


class MessageTable(MessageBase, table=True):  # type: ignore
    __tablename__ = "message"
    id: UUID = Field(default_factory=uuid4, primary_key=True)
    flow_id: UUID | None = Field(default=None, foreign_key="flow.id")
    flow: "Flow" = Relationship(back_populates="messages")
    files: list[str] = Field(sa_column=Column(JSON))

    @field_validator("flow_id", mode="before")
    @classmethod
    def validate_flow_id(cls, value):
        if value is None:
            return value
        if isinstance(value, str):
            value = UUID(value)
        return value

    # Needed for Column(JSON)
    class Config:
        arbitrary_types_allowed = True


class MessageRead(MessageBase):
    id: UUID
    flow_id: UUID | None = Field()


class MessageCreate(MessageBase):
    pass


class MessageUpdate(SQLModel):
<<<<<<< HEAD
    text: Optional[str] = None
    sender: Optional[str] = None
    sender_name: Optional[str] = None
    session_id: Optional[str] = None
    files: Optional[list[str]] = None
    edit: Optional[bool] = None
    error: Optional[bool] = None
=======
    text: str | None = None
    sender: str | None = None
    sender_name: str | None = None
    session_id: str | None = None
    files: list[str] | None = None
>>>>>>> 9adf1ef2
<|MERGE_RESOLUTION|>--- conflicted
+++ resolved
@@ -93,18 +93,10 @@
 
 
 class MessageUpdate(SQLModel):
-<<<<<<< HEAD
-    text: Optional[str] = None
-    sender: Optional[str] = None
-    sender_name: Optional[str] = None
-    session_id: Optional[str] = None
-    files: Optional[list[str]] = None
-    edit: Optional[bool] = None
-    error: Optional[bool] = None
-=======
     text: str | None = None
     sender: str | None = None
     sender_name: str | None = None
     session_id: str | None = None
     files: list[str] | None = None
->>>>>>> 9adf1ef2
+    edit: bool | None = None
+    error: bool | None = None