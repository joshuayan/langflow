--- conflicted
+++ resolved
@@ -3,13 +3,6 @@
   "data": {
     "edges": [
       {
-<<<<<<< HEAD
-        "id": "MyZipper-FBesf",
-        "type": "genericNode",
-        "position": {
-          "x": 1451.5574899204412,
-          "y": 941.9104384225966
-=======
         "animated": false,
         "className": "",
         "data": {
@@ -169,7 +162,6 @@
               "Data"
             ]
           }
->>>>>>> af6d3115
         },
         "id": "reactflow__edge-MessagetoData-s1tjF{œdataTypeœ:œMessagetoDataœ,œidœ:œMessagetoData-s1tjFœ,œnameœ:œdataœ,œoutput_typesœ:[œDataœ]}-LoopComponent-nT1ru{œdataTypeœ:œLoopComponentœ,œidœ:œLoopComponent-nT1ruœ,œnameœ:œitemœ,œoutput_typesœ:[œDataœ]}",
         "selected": false,
@@ -244,7 +236,6 @@
           "id": "ParseData-Lh223",
           "node": {
             "base_classes": [
-              "Data",
               "Message"
             ],
             "beta": false,
@@ -255,9 +246,8 @@
             "documentation": "",
             "edited": false,
             "field_order": [
-              "data",
-              "template",
-              "sep"
+              "list1",
+              "list2"
             ],
             "frozen": false,
             "icon": "message-square",
@@ -303,15 +293,6 @@
             "pinned": false,
             "template": {
               "_type": "Component",
-<<<<<<< HEAD
-              "list1": {
-                "tool_mode": false,
-                "trace_as_metadata": true,
-                "list": true,
-                "list_add_label": "Add More",
-                "trace_as_input": true,
-                "required": true,
-=======
               "code": {
                 "advanced": true,
                 "dynamic": true,
@@ -323,22 +304,15 @@
                 "multiline": true,
                 "name": "code",
                 "password": false,
->>>>>>> af6d3115
                 "placeholder": "",
                 "required": true,
                 "show": true,
-<<<<<<< HEAD
-                "name": "list1",
-                "value": "",
-                "display_name": "List One",
-=======
                 "title_case": false,
                 "type": "code",
                 "value": "from langflow.custom import Component\nfrom langflow.helpers.data import data_to_text, data_to_text_list\nfrom langflow.io import DataInput, MultilineInput, Output, StrInput\nfrom langflow.schema import Data\nfrom langflow.schema.message import Message\n\n\nclass ParseDataComponent(Component):\n    display_name = \"Data to Message\"\n    description = \"Convert Data objects into Messages using any {field_name} from input data.\"\n    icon = \"message-square\"\n    name = \"ParseData\"\n    legacy = True\n    metadata = {\n        \"legacy_name\": \"Parse Data\",\n    }\n\n    inputs = [\n        DataInput(\n            name=\"data\",\n            display_name=\"Data\",\n            info=\"The data to convert to text.\",\n            is_list=True,\n            required=True,\n        ),\n        MultilineInput(\n            name=\"template\",\n            display_name=\"Template\",\n            info=\"The template to use for formatting the data. \"\n            \"It can contain the keys {text}, {data} or any other key in the Data.\",\n            value=\"{text}\",\n            required=True,\n        ),\n        StrInput(name=\"sep\", display_name=\"Separator\", advanced=True, value=\"\\n\"),\n    ]\n\n    outputs = [\n        Output(\n            display_name=\"Message\",\n            name=\"text\",\n            info=\"Data as a single Message, with each input Data separated by Separator\",\n            method=\"parse_data\",\n        ),\n        Output(\n            display_name=\"Data List\",\n            name=\"data_list\",\n            info=\"Data as a list of new Data, each having `text` formatted by Template\",\n            method=\"parse_data_as_list\",\n        ),\n    ]\n\n    def _clean_args(self) -> tuple[list[Data], str, str]:\n        data = self.data if isinstance(self.data, list) else [self.data]\n        template = self.template\n        sep = self.sep\n        return data, template, sep\n\n    def parse_data(self) -> Message:\n        data, template, sep = self._clean_args()\n        result_string = data_to_text(template, data, sep)\n        self.status = result_string\n        return Message(text=result_string)\n\n    def parse_data_as_list(self) -> list[Data]:\n        data, template, _ = self._clean_args()\n        text_list, data_list = data_to_text_list(template, data)\n        for item, text in zip(data_list, text_list, strict=True):\n            item.set_text(text)\n        self.status = data_list\n        return data_list\n"
               },
               "data": {
                 "_input_type": "DataInput",
->>>>>>> af6d3115
                 "advanced": false,
                 "display_name": "Data",
                 "dynamic": false,
@@ -346,39 +320,12 @@
                 "input_types": [
                   "Data"
                 ],
-<<<<<<< HEAD
-                "dynamic": false,
-                "info": "",
-                "title_case": false,
-                "type": "other",
-                "_input_type": "DataInput"
-              },
-              "list2": {
-                "tool_mode": false,
-                "trace_as_metadata": true,
                 "list": true,
                 "list_add_label": "Add More",
-                "trace_as_input": true,
+                "name": "data",
+                "placeholder": "",
                 "required": true,
-                "placeholder": "",
-                "show": true,
-                "name": "list2",
-                "value": "",
-                "display_name": "List Two",
-                "advanced": false,
-                "input_types": [
-                  "Data"
-                ],
-                "dynamic": false,
-                "info": "",
-=======
-                "list": true,
-                "list_add_label": "Add More",
-                "name": "data",
-                "placeholder": "",
-                "required": true,
-                "show": true,
->>>>>>> af6d3115
+                "show": true,
                 "title_case": false,
                 "tool_mode": false,
                 "trace_as_input": true,
@@ -386,40 +333,12 @@
                 "type": "other",
                 "value": ""
               },
-<<<<<<< HEAD
-              "code": {
-                "type": "code",
-                "required": true,
-                "placeholder": "",
-                "list": false,
-                "show": true,
-                "multiline": true,
-                "value": "# from langflow.field_typing import Data\nfrom langflow.custom import Component\nfrom langflow.io import MessageTextInput, Output\nfrom langflow.schema import Message\nfrom fastapi.encoders import jsonable_encoder\n\nclass CustomComponent(Component):\n    display_name = \"C MyZipper\"\n    description = \"Use as a template to create your own component.\"\n    documentation: str = \"https://docs.langflow.org/components-custom-components\"\n    icon = \"code\"\n    name = \"MyZipper\"\n\n    inputs = [\n        DataInput(\n            name=\"list1\",\n            display_name=\"List One\",\n            is_list=True,\n            required=True,\n        ),\n        DataInput(\n            name=\"list2\",\n            display_name=\"List Two\",\n            is_list=True,\n            required=True,\n        ),\n    ]\n\n    outputs = [\n        Output(display_name=\"Output\", name=\"output\", method=\"build_output\"),\n    ]\n\n    def build_output(self) -> Message:\n        list1 = self.list1\n        list2 = self.list2\n        lists = list(zip(list1, list2))\n        self.status = lists\n        msg = Message(text=json.dumps(jsonable_encoder(lists)))\n        return msg\n",
-                "fileTypes": [],
-                "file_path": "",
-                "password": false,
-                "name": "code",
-=======
               "sep": {
                 "_input_type": "StrInput",
->>>>>>> af6d3115
                 "advanced": true,
                 "display_name": "Separator",
                 "dynamic": false,
                 "info": "",
-<<<<<<< HEAD
-                "load_from_db": false,
-                "title_case": false
-              }
-            },
-            "description": "Use as a template to create your own component.",
-            "icon": "code",
-            "base_classes": [
-              "Message"
-            ],
-            "display_name": "C MyZipper",
-            "documentation": "https://docs.langflow.org/components-custom-components",
-=======
                 "list": false,
                 "list_add_label": "Add More",
                 "load_from_db": false,
@@ -498,181 +417,6 @@
             "legacy": false,
             "lf_version": "1.1.1",
             "metadata": {},
->>>>>>> af6d3115
-            "minimized": false,
-            "output_types": [],
-            "outputs": [
-              {
-<<<<<<< HEAD
-                "types": [
-                  "Message"
-                ],
-                "selected": "Message",
-                "name": "output",
-                "hidden": null,
-                "display_name": "Output",
-                "method": "build_output",
-                "value": "__UNDEFINED__",
-                "cache": true,
-                "required_inputs": null,
-                "allows_loop": false,
-                "tool_mode": true
-              }
-            ],
-            "field_order": [
-              "list1",
-              "list2"
-            ],
-            "beta": false,
-            "legacy": false,
-            "edited": true,
-            "metadata": {},
-            "tool_mode": false,
-            "lf_version": "1.2.0"
-          },
-          "showNode": true,
-          "type": "MyZipper",
-          "id": "MyZipper-FBesf"
-        },
-        "selected": false,
-        "measured": {
-          "width": 320,
-          "height": 256
-        }
-      },
-      {
-        "id": "CustomComponent-ZuNrG",
-        "type": "genericNode",
-        "position": {
-          "x": 375,
-          "y": 981.6063779114629
-        },
-        "data": {
-          "node": {
-            "template": {
-              "_type": "Component",
-              "code": {
-                "type": "code",
-                "required": true,
-                "placeholder": "",
-                "list": false,
-                "show": true,
-                "multiline": true,
-                "value": "# from langflow.field_typing import Data\nfrom langflow.custom import Component\nfrom langflow.io import MessageTextInput, Output\nfrom langflow.schema import Data\n\n\nclass CustomComponent(Component):\n    display_name = \"C SequenceMaker\"\n    description = \"Use as a template to create your own component.\"\n    documentation: str = \"https://docs.langflow.org/components-custom-components\"\n    icon = \"code\"\n    name = \"CustomComponent\"\n\n    outputs = [\n        Output(display_name=\"Output\", name=\"output\", method=\"build_output\"),\n    ]\n\n    def build_output(self) -> Data:\n        return [Data(q=i) for i in range(10)]\n",
-                "fileTypes": [],
-                "file_path": "",
-                "password": false,
-                "name": "code",
-=======
-                "cache": true,
-                "display_name": "Data",
-                "method": "convert_message_to_data",
-                "name": "data",
-                "selected": "Data",
-                "types": [
-                  "Data"
-                ],
-                "value": "__UNDEFINED__"
-              }
-            ],
-            "pinned": false,
-            "template": {
-              "_type": "Component",
-              "code": {
->>>>>>> af6d3115
-                "advanced": true,
-                "dynamic": true,
-                "fileTypes": [],
-                "file_path": "",
-                "info": "",
-<<<<<<< HEAD
-                "load_from_db": false,
-                "title_case": false
-              }
-            },
-            "description": "Use as a template to create your own component.",
-            "icon": "code",
-            "base_classes": [
-              "Data"
-            ],
-            "display_name": "C SequenceMaker",
-            "documentation": "https://docs.langflow.org/components-custom-components",
-=======
-                "list": false,
-                "load_from_db": false,
-                "multiline": true,
-                "name": "code",
-                "password": false,
-                "placeholder": "",
-                "required": true,
-                "show": true,
-                "title_case": false,
-                "type": "code",
-                "value": "from loguru import logger\n\nfrom langflow.custom import Component\nfrom langflow.io import MessageInput, Output\nfrom langflow.schema import Data\nfrom langflow.schema.message import Message\n\n\nclass MessageToDataComponent(Component):\n    display_name = \"Message to Data\"\n    description = \"Convert a Message object to a Data object\"\n    icon = \"message-square-share\"\n    beta = True\n    name = \"MessagetoData\"\n\n    inputs = [\n        MessageInput(\n            name=\"message\",\n            display_name=\"Message\",\n            info=\"The Message object to convert to a Data object\",\n        ),\n    ]\n\n    outputs = [\n        Output(display_name=\"Data\", name=\"data\", method=\"convert_message_to_data\"),\n    ]\n\n    def convert_message_to_data(self) -> Data:\n        if isinstance(self.message, Message):\n            # Convert Message to Data\n            return Data(data=self.message.data)\n\n        msg = \"Error converting Message to Data: Input must be a Message object\"\n        logger.opt(exception=True).debug(msg)\n        self.status = msg\n        return Data(data={\"error\": msg})\n"
-              },
-              "message": {
-                "_input_type": "MessageInput",
-                "advanced": false,
-                "display_name": "Message",
-                "dynamic": false,
-                "info": "The Message object to convert to a Data object",
-                "input_types": [
-                  "Message"
-                ],
-                "list": false,
-                "load_from_db": false,
-                "name": "message",
-                "placeholder": "",
-                "required": false,
-                "show": true,
-                "title_case": false,
-                "tool_mode": false,
-                "trace_as_input": true,
-                "trace_as_metadata": true,
-                "type": "str",
-                "value": ""
-              }
-            },
-            "tool_mode": false
-          },
-          "showNode": true,
-          "type": "MessagetoData"
-        },
-        "id": "MessagetoData-s1tjF",
-        "measured": {
-          "height": 257,
-          "width": 360
-        },
-        "position": {
-          "x": 3527.420694190413,
-          "y": 1601.9072497623033
-        },
-        "selected": false,
-        "type": "genericNode"
-      },
-      {
-        "data": {
-          "id": "MessagetoData-OnN46",
-          "node": {
-            "base_classes": [
-              "Data"
-            ],
-            "beta": true,
-            "conditional_paths": [],
-            "custom_fields": {},
-            "description": "Convert a Message object to a Data object",
-            "display_name": "Message to Data",
-            "documentation": "",
-            "edited": false,
-            "field_order": [
-              "message"
-            ],
-            "frozen": false,
-            "icon": "message-square-share",
-            "legacy": false,
-            "lf_version": "1.3.2",
-            "metadata": {},
->>>>>>> af6d3115
             "minimized": false,
             "output_types": [],
             "outputs": [
@@ -685,61 +429,6 @@
                 "types": [
                   "Data"
                 ],
-<<<<<<< HEAD
-                "selected": "Data",
-                "name": "output",
-                "hidden": null,
-                "display_name": "Output",
-                "method": "build_output",
-                "value": "__UNDEFINED__",
-                "cache": true,
-                "required_inputs": null,
-                "allows_loop": false,
-                "tool_mode": true
-              }
-            ],
-            "field_order": [],
-            "beta": false,
-            "legacy": false,
-            "edited": true,
-            "metadata": {},
-            "tool_mode": false,
-            "lf_version": "1.2.0"
-          },
-          "showNode": true,
-          "type": "CustomComponent",
-          "id": "CustomComponent-ZuNrG"
-        },
-        "selected": false,
-        "measured": {
-          "width": 320,
-          "height": 167
-        }
-      },
-      {
-        "id": "TextOutput-ocBa2",
-        "type": "genericNode",
-        "position": {
-          "x": 2008.7182738815973,
-          "y": 868.3463511782307
-        },
-        "data": {
-          "node": {
-            "template": {
-              "_type": "Component",
-              "code": {
-                "type": "code",
-                "required": true,
-                "placeholder": "",
-                "list": false,
-                "show": true,
-                "multiline": true,
-                "value": "from langflow.base.io.text import TextComponent\nfrom langflow.io import MultilineInput, Output\nfrom langflow.schema.message import Message\n\n\nclass TextOutputComponent(TextComponent):\n    display_name = \"Text Output\"\n    description = \"Display a text output in the Playground.\"\n    icon = \"type\"\n    name = \"TextOutput\"\n\n    inputs = [\n        MultilineInput(\n            name=\"input_value\",\n            display_name=\"Text\",\n            info=\"Text to be passed as output.\",\n        ),\n    ]\n    outputs = [\n        Output(display_name=\"Message\", name=\"text\", method=\"text_response\"),\n    ]\n\n    def text_response(self) -> Message:\n        message = Message(\n            text=self.input_value,\n        )\n        self.status = self.input_value\n        return message\n",
-                "fileTypes": [],
-                "file_path": "",
-                "password": false,
-                "name": "code",
-=======
                 "value": "__UNDEFINED__"
               }
             ],
@@ -747,47 +436,25 @@
             "template": {
               "_type": "Component",
               "code": {
->>>>>>> af6d3115
                 "advanced": true,
                 "dynamic": true,
                 "fileTypes": [],
                 "file_path": "",
                 "info": "",
-<<<<<<< HEAD
-                "load_from_db": false,
-                "title_case": false
-              },
-              "input_value": {
-                "tool_mode": false,
-                "trace_as_input": true,
-                "multiline": true,
-                "trace_as_metadata": true,
-                "load_from_db": false,
-                "list": false,
-                "list_add_label": "Add More",
-                "required": false,
-=======
                 "list": false,
                 "load_from_db": false,
                 "multiline": true,
                 "name": "code",
                 "password": false,
->>>>>>> af6d3115
                 "placeholder": "",
                 "required": true,
                 "show": true,
-<<<<<<< HEAD
-                "name": "input_value",
-                "value": "",
-                "display_name": "Text",
-=======
                 "title_case": false,
                 "type": "code",
                 "value": "from loguru import logger\n\nfrom langflow.custom import Component\nfrom langflow.io import MessageInput, Output\nfrom langflow.schema import Data\nfrom langflow.schema.message import Message\n\n\nclass MessageToDataComponent(Component):\n    display_name = \"Message to Data\"\n    description = \"Convert a Message object to a Data object\"\n    icon = \"message-square-share\"\n    beta = True\n    name = \"MessagetoData\"\n\n    inputs = [\n        MessageInput(\n            name=\"message\",\n            display_name=\"Message\",\n            info=\"The Message object to convert to a Data object\",\n        ),\n    ]\n\n    outputs = [\n        Output(display_name=\"Data\", name=\"data\", method=\"convert_message_to_data\"),\n    ]\n\n    def convert_message_to_data(self) -> Data:\n        if isinstance(self.message, Message):\n            # Convert Message to Data\n            return Data(data=self.message.data)\n\n        msg = \"Error converting Message to Data: Input must be a Message object\"\n        logger.opt(exception=True).debug(msg)\n        self.status = msg\n        return Data(data={\"error\": msg})\n"
               },
               "message": {
                 "_input_type": "MessageInput",
->>>>>>> af6d3115
                 "advanced": false,
                 "display_name": "Message",
                 "dynamic": false,
@@ -795,38 +462,115 @@
                 "input_types": [
                   "Message"
                 ],
-<<<<<<< HEAD
-                "dynamic": false,
-                "info": "Text to be passed as output.",
-=======
                 "list": false,
                 "load_from_db": false,
                 "name": "message",
                 "placeholder": "",
                 "required": false,
                 "show": true,
->>>>>>> af6d3115
-                "title_case": false,
-                "tool_mode": false,
-                "trace_as_input": true,
-                "trace_as_metadata": true,
-                "type": "str",
-<<<<<<< HEAD
-                "_input_type": "MultilineInput"
+                "title_case": false,
+                "tool_mode": false,
+                "trace_as_input": true,
+                "trace_as_metadata": true,
+                "type": "str",
+                "value": ""
               }
             },
-            "description": "Display a text output in the Playground.",
-            "icon": "type",
+            "tool_mode": false
+          },
+          "showNode": true,
+          "type": "MessagetoData"
+        },
+        "id": "MessagetoData-s1tjF",
+        "measured": {
+          "height": 257,
+          "width": 360
+        },
+        "position": {
+          "x": 3527.420694190413,
+          "y": 1601.9072497623033
+        },
+        "selected": false,
+        "type": "genericNode"
+      },
+      {
+        "data": {
+          "id": "MessagetoData-OnN46",
+          "node": {
             "base_classes": [
-              "Message"
-            ],
-            "display_name": "Text Output",
+              "Data"
+            ],
+            "beta": true,
+            "conditional_paths": [],
+            "custom_fields": {},
+            "description": "Convert a Message object to a Data object",
+            "display_name": "Message to Data",
             "documentation": "",
+            "edited": false,
+            "field_order": [
+              "message"
+            ],
+            "frozen": false,
+            "icon": "message-square-share",
+            "legacy": false,
+            "lf_version": "1.3.2",
+            "metadata": {},
             "minimized": false,
-            "custom_fields": {},
             "output_types": [],
+            "outputs": [
+              {
+                "cache": true,
+                "display_name": "Data",
+                "method": "convert_message_to_data",
+                "name": "data",
+                "selected": "Data",
+                "types": [
+                  "Data"
+                ],
+                "value": "__UNDEFINED__"
+              }
+            ],
             "pinned": false,
-=======
+            "template": {
+              "_type": "Component",
+              "code": {
+                "advanced": true,
+                "dynamic": true,
+                "fileTypes": [],
+                "file_path": "",
+                "info": "",
+                "list": false,
+                "load_from_db": false,
+                "multiline": true,
+                "name": "code",
+                "password": false,
+                "placeholder": "",
+                "required": true,
+                "show": true,
+                "title_case": false,
+                "type": "code",
+                "value": "from loguru import logger\n\nfrom langflow.custom import Component\nfrom langflow.io import MessageInput, Output\nfrom langflow.schema import Data\nfrom langflow.schema.message import Message\n\n\nclass MessageToDataComponent(Component):\n    display_name = \"Message to Data\"\n    description = \"Convert a Message object to a Data object\"\n    icon = \"message-square-share\"\n    beta = True\n    name = \"MessagetoData\"\n\n    inputs = [\n        MessageInput(\n            name=\"message\",\n            display_name=\"Message\",\n            info=\"The Message object to convert to a Data object\",\n        ),\n    ]\n\n    outputs = [\n        Output(display_name=\"Data\", name=\"data\", method=\"convert_message_to_data\"),\n    ]\n\n    def convert_message_to_data(self) -> Data:\n        if isinstance(self.message, Message):\n            # Convert Message to Data\n            return Data(data=self.message.data)\n\n        msg = \"Error converting Message to Data: Input must be a Message object\"\n        logger.opt(exception=True).debug(msg)\n        self.status = msg\n        return Data(data={\"error\": msg})\n"
+              },
+              "message": {
+                "_input_type": "MessageInput",
+                "advanced": false,
+                "display_name": "Message",
+                "dynamic": false,
+                "info": "The Message object to convert to a Data object",
+                "input_types": [
+                  "Message"
+                ],
+                "list": false,
+                "load_from_db": false,
+                "name": "message",
+                "placeholder": "",
+                "required": false,
+                "show": true,
+                "title_case": false,
+                "tool_mode": false,
+                "trace_as_input": true,
+                "trace_as_metadata": true,
+                "type": "str",
                 "value": ""
               }
             },
@@ -856,7 +600,6 @@
               "Message"
             ],
             "beta": false,
->>>>>>> af6d3115
             "conditional_paths": [],
             "custom_fields": {},
             "description": "Get chat inputs from the Playground.",
@@ -895,57 +638,6 @@
                 "types": [
                   "Message"
                 ],
-<<<<<<< HEAD
-                "selected": "Message",
-                "name": "text",
-                "display_name": "Message",
-                "method": "text_response",
-                "value": "__UNDEFINED__",
-                "cache": true,
-                "allows_loop": false,
-                "tool_mode": true
-              }
-            ],
-            "field_order": [
-              "input_value"
-            ],
-            "beta": false,
-            "legacy": false,
-            "edited": false,
-            "metadata": {},
-            "tool_mode": false,
-            "lf_version": "1.2.0"
-          },
-          "showNode": true,
-          "type": "TextOutput",
-          "id": "TextOutput-ocBa2"
-        },
-        "selected": true,
-        "measured": {
-          "width": 320,
-          "height": 230
-        },
-        "dragging": false
-      },
-      {
-        "id": "LoopComponent-ySo3n",
-        "type": "genericNode",
-        "position": {
-          "x": 763.4137083070362,
-          "y": 507.0807090732918
-        },
-        "data": {
-          "node": {
-            "template": {
-              "_type": "Component",
-              "data": {
-                "tool_mode": false,
-                "trace_as_metadata": true,
-                "list": false,
-                "list_add_label": "Add More",
-                "trace_as_input": true,
-                "required": false,
-=======
                 "value": "__UNDEFINED__"
               }
             ],
@@ -1073,104 +765,9 @@
                 "load_from_db": false,
                 "multiline": true,
                 "name": "input_value",
->>>>>>> af6d3115
-                "placeholder": "",
-                "required": false,
-                "show": true,
-<<<<<<< HEAD
-                "name": "data",
-                "value": "",
-                "display_name": "Data",
-                "advanced": false,
-                "input_types": [
-                  "Data"
-                ],
-                "dynamic": false,
-                "info": "The initial list of Data objects to iterate over.",
-                "title_case": false,
-                "type": "other",
-                "_input_type": "DataInput"
-              },
-              "code": {
-                "type": "code",
-                "required": true,
-                "placeholder": "",
-                "list": false,
-                "show": true,
-                "multiline": true,
-                "value": "from langflow.custom import Component\nfrom langflow.io import DataInput, Output\nfrom langflow.schema import Data\n\n\nclass LoopComponent(Component):\n    display_name = \"Loop\"\n    description = (\n        \"Iterates over a list of Data objects, outputting one item at a time and aggregating results from loop inputs.\"\n    )\n    icon = \"infinity\"\n\n    inputs = [\n        DataInput(\n            name=\"data\",\n            display_name=\"Data\",\n            info=\"The initial list of Data objects to iterate over.\",\n        ),\n    ]\n\n    outputs = [\n        Output(display_name=\"Item\", name=\"item\", method=\"item_output\", allows_loop=True),\n        Output(display_name=\"Done\", name=\"done\", method=\"done_output\"),\n    ]\n\n    def initialize_data(self) -> None:\n        \"\"\"Initialize the data list, context index, and aggregated list.\"\"\"\n        if self.ctx.get(f\"{self._id}_initialized\", False):\n            return\n\n        # Ensure data is a list of Data objects\n        data_list = self._validate_data(self.data)\n\n        # Store the initial data and context variables\n        self.update_ctx(\n            {\n                f\"{self._id}_data\": data_list,\n                f\"{self._id}_index\": 0,\n                f\"{self._id}_aggregated\": [],\n                f\"{self._id}_initialized\": True,\n            }\n        )\n\n    def _validate_data(self, data):\n        \"\"\"Validate and return a list of Data objects.\"\"\"\n        if isinstance(data, Data):\n            return [data]\n        if isinstance(data, list) and all(isinstance(item, Data) for item in data):\n            return data\n        msg = \"The 'data' input must be a list of Data objects or a single Data object.\"\n        raise TypeError(msg)\n\n    def evaluate_stop_loop(self) -> bool:\n        \"\"\"Evaluate whether to stop item or done output.\"\"\"\n        current_index = self.ctx.get(f\"{self._id}_index\", 0)\n        data_length = len(self.ctx.get(f\"{self._id}_data\", []))\n        return current_index > data_length\n\n    def item_output(self) -> Data:\n        \"\"\"Output the next item in the list or stop if done.\"\"\"\n        self.initialize_data()\n        current_item = Data(text=\"\")\n\n        if self.evaluate_stop_loop():\n            self.stop(\"item\")\n            return Data(text=\"\")\n\n        # Get data list and current index\n        data_list, current_index = self.loop_variables()\n        if current_index < len(data_list):\n            # Output current item and increment index\n            try:\n                current_item = data_list[current_index]\n            except IndexError:\n                current_item = Data(text=\"\")\n        self.aggregated_output()\n        self.update_ctx({f\"{self._id}_index\": current_index + 1})\n        return current_item\n\n    def done_output(self) -> Data:\n        \"\"\"Trigger the done output when iteration is complete.\"\"\"\n        self.initialize_data()\n\n        if self.evaluate_stop_loop():\n            self.stop(\"item\")\n            self.start(\"done\")\n\n            return self.ctx.get(f\"{self._id}_aggregated\", [])\n        self.stop(\"done\")\n        return Data(text=\"\")\n\n    def loop_variables(self):\n        \"\"\"Retrieve loop variables from context.\"\"\"\n        return (\n            self.ctx.get(f\"{self._id}_data\", []),\n            self.ctx.get(f\"{self._id}_index\", 0),\n        )\n\n    def aggregated_output(self) -> Data:\n        \"\"\"Return the aggregated list once all items are processed.\"\"\"\n        self.initialize_data()\n\n        # Get data list and aggregated list\n        data_list = self.ctx.get(f\"{self._id}_data\", [])\n        aggregated = self.ctx.get(f\"{self._id}_aggregated\", [])\n\n        # Check if loop input is provided and append to aggregated list\n        if self.item is not None and not isinstance(self.item, str) and len(aggregated) <= len(data_list):\n            aggregated.append(self.item)\n            self.update_ctx({f\"{self._id}_aggregated\": aggregated})\n        return aggregated\n",
-                "fileTypes": [],
-                "file_path": "",
-                "password": false,
-                "name": "code",
-                "advanced": true,
-                "dynamic": true,
-                "info": "",
-                "load_from_db": false,
-                "title_case": false
-              }
-            },
-            "description": "Iterates over a list of Data objects, outputting one item at a time and aggregating results from loop inputs.",
-            "icon": "infinity",
-            "base_classes": [
-              "Data"
-            ],
-            "display_name": "Loop",
-            "documentation": "",
-            "minimized": false,
-            "custom_fields": {},
-            "output_types": [],
-            "pinned": false,
-            "conditional_paths": [],
-            "frozen": false,
-            "outputs": [
-              {
-                "types": [
-                  "Data"
-                ],
-                "selected": "Data",
-                "name": "item",
-                "hidden": null,
-                "display_name": "Item",
-                "method": "item_output",
-                "value": "__UNDEFINED__",
-                "cache": true,
-                "required_inputs": null,
-                "allows_loop": true,
-                "tool_mode": true
-              },
-              {
-                "types": [
-                  "Data"
-                ],
-                "selected": "Data",
-                "name": "done",
-                "hidden": null,
-                "display_name": "Done",
-                "method": "done_output",
-                "value": "__UNDEFINED__",
-                "cache": true,
-                "required_inputs": null,
-                "allows_loop": false,
-                "tool_mode": true
-              }
-            ],
-            "field_order": [
-              "data"
-            ],
-            "beta": false,
-            "legacy": false,
-            "edited": false,
-            "metadata": {},
-            "tool_mode": false,
-            "lf_version": "1.2.0"
-          },
-          "showNode": true,
-          "type": "LoopComponent",
-          "id": "LoopComponent-ySo3n",
-          "description": "Iterates over a list of Data objects, outputting one item at a time and aggregating results from loop inputs.",
-          "display_name": "Loop"
-=======
+                "placeholder": "",
+                "required": false,
+                "show": true,
                 "title_case": false,
                 "tool_mode": false,
                 "trace_as_input": true,
@@ -1293,30 +890,16 @@
           },
           "showNode": true,
           "type": "ChatInput"
->>>>>>> af6d3115
         },
         "dragging": false,
         "id": "ChatInput-g0cMv",
         "measured": {
-<<<<<<< HEAD
-          "width": 320,
-          "height": 280
-        }
-      },
-      {
-        "id": "MessagetoData-szFRT",
-        "type": "genericNode",
-        "position": {
-          "x": 1521.3046986106053,
-          "y": 474.9775668087468
-=======
           "height": 257,
           "width": 360
         },
         "position": {
           "x": 722.8735137694844,
           "y": 776.1262012189211
->>>>>>> af6d3115
         },
         "selected": false,
         "type": "genericNode"
@@ -1325,22 +908,6 @@
         "data": {
           "id": "SplitText-EFeop",
           "node": {
-<<<<<<< HEAD
-            "template": {
-              "_type": "Component",
-              "code": {
-                "type": "code",
-                "required": true,
-                "placeholder": "",
-                "list": false,
-                "show": true,
-                "multiline": true,
-                "value": "from loguru import logger\n\nfrom langflow.custom import Component\nfrom langflow.io import MessageInput, Output\nfrom langflow.schema import Data\nfrom langflow.schema.message import Message\n\n\nclass MessageToDataComponent(Component):\n    display_name = \"Message to Data\"\n    description = \"Convert a Message object to a Data object\"\n    icon = \"message-square-share\"\n    beta = True\n    name = \"MessagetoData\"\n\n    inputs = [\n        MessageInput(\n            name=\"message\",\n            display_name=\"Message\",\n            info=\"The Message object to convert to a Data object\",\n        ),\n    ]\n\n    outputs = [\n        Output(display_name=\"Data\", name=\"data\", method=\"convert_message_to_data\"),\n    ]\n\n    def convert_message_to_data(self) -> Data:\n        if isinstance(self.message, Message):\n            # Convert Message to Data\n            return Data(data=self.message.data)\n\n        msg = \"Error converting Message to Data: Input must be a Message object\"\n        logger.opt(exception=True).debug(msg)\n        self.status = msg\n        return Data(data={\"error\": msg})\n",
-                "fileTypes": [],
-                "file_path": "",
-                "password": false,
-                "name": "code",
-=======
             "base_classes": [
               "Data",
               "DataFrame"
@@ -1441,7 +1008,6 @@
                 "value": 10
               },
               "code": {
->>>>>>> af6d3115
                 "advanced": true,
                 "dynamic": true,
                 "fileTypes": [],
@@ -1459,16 +1025,6 @@
                 "type": "code",
                 "value": "from langchain_text_splitters import CharacterTextSplitter\n\nfrom langflow.custom import Component\nfrom langflow.io import DropdownInput, HandleInput, IntInput, MessageTextInput, Output\nfrom langflow.schema import Data, DataFrame\nfrom langflow.utils.util import unescape_string\n\n\nclass SplitTextComponent(Component):\n    display_name: str = \"Split Text\"\n    description: str = \"Split text into chunks based on specified criteria.\"\n    icon = \"scissors-line-dashed\"\n    name = \"SplitText\"\n\n    inputs = [\n        HandleInput(\n            name=\"data_inputs\",\n            display_name=\"Data or DataFrame\",\n            info=\"The data with texts to split in chunks.\",\n            input_types=[\"Data\", \"DataFrame\"],\n            required=True,\n        ),\n        IntInput(\n            name=\"chunk_overlap\",\n            display_name=\"Chunk Overlap\",\n            info=\"Number of characters to overlap between chunks.\",\n            value=200,\n        ),\n        IntInput(\n            name=\"chunk_size\",\n            display_name=\"Chunk Size\",\n            info=(\n                \"The maximum length of each chunk. Text is first split by separator, \"\n                \"then chunks are merged up to this size. \"\n                \"Individual splits larger than this won't be further divided.\"\n            ),\n            value=1000,\n        ),\n        MessageTextInput(\n            name=\"separator\",\n            display_name=\"Separator\",\n            info=(\n                \"The character to split on. Use \\\\n for newline. \"\n                \"Examples: \\\\n\\\\n for paragraphs, \\\\n for lines, . for sentences\"\n            ),\n            value=\"\\n\",\n        ),\n        MessageTextInput(\n            name=\"text_key\",\n            display_name=\"Text Key\",\n            info=\"The key to use for the text column.\",\n            value=\"text\",\n            advanced=True,\n        ),\n        DropdownInput(\n            name=\"keep_separator\",\n            display_name=\"Keep Separator\",\n            info=\"Whether to keep the separator in the output chunks and where to place it.\",\n            options=[\"False\", \"True\", \"Start\", \"End\"],\n            value=\"False\",\n            advanced=True,\n        ),\n    ]\n\n    outputs = [\n        Output(display_name=\"Chunks\", name=\"chunks\", method=\"split_text\"),\n        Output(display_name=\"DataFrame\", name=\"dataframe\", method=\"as_dataframe\"),\n    ]\n\n    def _docs_to_data(self, docs) -> list[Data]:\n        return [Data(text=doc.page_content, data=doc.metadata) for doc in docs]\n\n    def _fix_separator(self, separator: str) -> str:\n        \"\"\"Fix common separator issues and convert to proper format.\"\"\"\n        if separator == \"/n\":\n            return \"\\n\"\n        if separator == \"/t\":\n            return \"\\t\"\n        return separator\n\n    def split_text_base(self):\n        separator = self._fix_separator(self.separator)\n        separator = unescape_string(separator)\n\n        if isinstance(self.data_inputs, DataFrame):\n            if not len(self.data_inputs):\n                msg = \"DataFrame is empty\"\n                raise TypeError(msg)\n\n            self.data_inputs.text_key = self.text_key\n            try:\n                documents = self.data_inputs.to_lc_documents()\n            except Exception as e:\n                msg = f\"Error converting DataFrame to documents: {e}\"\n                raise TypeError(msg) from e\n        else:\n            if not self.data_inputs:\n                msg = \"No data inputs provided\"\n                raise TypeError(msg)\n\n            documents = []\n            if isinstance(self.data_inputs, Data):\n                self.data_inputs.text_key = self.text_key\n                documents = [self.data_inputs.to_lc_document()]\n            else:\n                try:\n                    documents = [input_.to_lc_document() for input_ in self.data_inputs if isinstance(input_, Data)]\n                    if not documents:\n                        msg = f\"No valid Data inputs found in {type(self.data_inputs)}\"\n                        raise TypeError(msg)\n                except AttributeError as e:\n                    msg = f\"Invalid input type in collection: {e}\"\n                    raise TypeError(msg) from e\n        try:\n            # Convert string 'False'/'True' to boolean\n            keep_sep = self.keep_separator\n            if isinstance(keep_sep, str):\n                if keep_sep.lower() == \"false\":\n                    keep_sep = False\n                elif keep_sep.lower() == \"true\":\n                    keep_sep = True\n                # 'start' and 'end' are kept as strings\n\n            splitter = CharacterTextSplitter(\n                chunk_overlap=self.chunk_overlap,\n                chunk_size=self.chunk_size,\n                separator=separator,\n                keep_separator=keep_sep,\n            )\n            return splitter.split_documents(documents)\n        except Exception as e:\n            msg = f\"Error splitting text: {e}\"\n            raise TypeError(msg) from e\n\n    def split_text(self) -> list[Data]:\n        return self._docs_to_data(self.split_text_base())\n\n    def as_dataframe(self) -> DataFrame:\n        return DataFrame(self.split_text())\n"
               },
-<<<<<<< HEAD
-              "message": {
-                "trace_as_input": true,
-                "tool_mode": false,
-                "trace_as_metadata": true,
-                "load_from_db": false,
-                "list": false,
-                "list_add_label": "Add More",
-                "required": false,
-=======
               "data_inputs": {
                 "_input_type": "HandleInput",
                 "advanced": false,
@@ -1482,15 +1038,9 @@
                 "list": false,
                 "list_add_label": "Add More",
                 "name": "data_inputs",
->>>>>>> af6d3115
                 "placeholder": "",
                 "required": true,
                 "show": true,
-<<<<<<< HEAD
-                "name": "message",
-                "value": "",
-                "display_name": "Message",
-=======
                 "title_case": false,
                 "trace_as_metadata": true,
                 "type": "other",
@@ -1523,7 +1073,6 @@
               },
               "separator": {
                 "_input_type": "MessageTextInput",
->>>>>>> af6d3115
                 "advanced": false,
                 "display_name": "Separator",
                 "dynamic": false,
@@ -1550,9 +1099,6 @@
                 "advanced": true,
                 "display_name": "Text Key",
                 "dynamic": false,
-<<<<<<< HEAD
-                "info": "The Message object to convert to a Data object",
-=======
                 "info": "The key to use for the text column.",
                 "input_types": [
                   "Message"
@@ -1564,23 +1110,11 @@
                 "placeholder": "",
                 "required": false,
                 "show": true,
->>>>>>> af6d3115
-                "title_case": false,
-                "tool_mode": false,
-                "trace_as_input": true,
-                "trace_as_metadata": true,
-                "type": "str",
-<<<<<<< HEAD
-                "_input_type": "MessageInput"
-              }
-            },
-            "description": "Convert a Message object to a Data object",
-            "icon": "message-square-share",
-            "base_classes": [
-              "Data"
-            ],
-            "display_name": "Message to Data",
-=======
+                "title_case": false,
+                "tool_mode": false,
+                "trace_as_input": true,
+                "trace_as_metadata": true,
+                "type": "str",
                 "value": "text"
               }
             },
@@ -1607,7 +1141,6 @@
           "id": "ParseData-xQ97O",
           "node": {
             "base_classes": [
-              "Data",
               "Message"
             ],
             "beta": false,
@@ -1615,7 +1148,6 @@
             "custom_fields": {},
             "description": "Convert Data objects into Messages using any {field_name} from input data.",
             "display_name": "Data to Message",
->>>>>>> af6d3115
             "documentation": "",
             "edited": false,
             "field_order": [
@@ -1646,56 +1178,6 @@
                 "types": [
                   "Message"
                 ],
-<<<<<<< HEAD
-                "selected": "Data",
-                "name": "data",
-                "display_name": "Data",
-                "method": "convert_message_to_data",
-                "value": "__UNDEFINED__",
-                "cache": true,
-                "allows_loop": false,
-                "tool_mode": true
-              }
-            ],
-            "field_order": [
-              "message"
-            ],
-            "beta": true,
-            "legacy": false,
-            "edited": false,
-            "metadata": {},
-            "tool_mode": false,
-            "lf_version": "1.2.0"
-          },
-          "showNode": true,
-          "type": "MessagetoData",
-          "id": "MessagetoData-szFRT"
-        },
-        "selected": false,
-        "measured": {
-          "width": 320,
-          "height": 230
-        }
-      },
-      {
-        "id": "ParseData-DKXw1",
-        "type": "genericNode",
-        "position": {
-          "x": 1169.9841408151478,
-          "y": 420
-        },
-        "data": {
-          "node": {
-            "template": {
-              "_type": "Component",
-              "data": {
-                "tool_mode": false,
-                "trace_as_metadata": true,
-                "list": true,
-                "list_add_label": "Add More",
-                "trace_as_input": true,
-                "required": true,
-=======
                 "value": "__UNDEFINED__"
               },
               {
@@ -1728,7 +1210,6 @@
                 "multiline": true,
                 "name": "code",
                 "password": false,
->>>>>>> af6d3115
                 "placeholder": "",
                 "required": true,
                 "show": true,
@@ -1758,35 +1239,16 @@
                 "type": "other",
                 "value": ""
               },
-<<<<<<< HEAD
-              "code": {
-                "type": "code",
-                "required": true,
-                "placeholder": "",
-                "list": false,
-                "show": true,
-                "multiline": true,
-                "value": "from langflow.custom import Component\nfrom langflow.helpers.data import data_to_text, data_to_text_list\nfrom langflow.io import DataInput, MultilineInput, Output, StrInput\nfrom langflow.schema import Data\nfrom langflow.schema.message import Message\n\n\nclass ParseDataComponent(Component):\n    display_name = \"Data to Message\"\n    description = \"Convert Data objects into Messages using any {field_name} from input data.\"\n    icon = \"message-square\"\n    name = \"ParseData\"\n    metadata = {\n        \"legacy_name\": \"Parse Data\",\n    }\n\n    inputs = [\n        DataInput(\n            name=\"data\",\n            display_name=\"Data\",\n            info=\"The data to convert to text.\",\n            is_list=True,\n            required=True,\n        ),\n        MultilineInput(\n            name=\"template\",\n            display_name=\"Template\",\n            info=\"The template to use for formatting the data. \"\n            \"It can contain the keys {text}, {data} or any other key in the Data.\",\n            value=\"{text}\",\n            required=True,\n        ),\n        StrInput(name=\"sep\", display_name=\"Separator\", advanced=True, value=\"\\n\"),\n    ]\n\n    outputs = [\n        Output(\n            display_name=\"Message\",\n            name=\"text\",\n            info=\"Data as a single Message, with each input Data separated by Separator\",\n            method=\"parse_data\",\n        ),\n        Output(\n            display_name=\"Data List\",\n            name=\"data_list\",\n            info=\"Data as a list of new Data, each having `text` formatted by Template\",\n            method=\"parse_data_as_list\",\n        ),\n    ]\n\n    def _clean_args(self) -> tuple[list[Data], str, str]:\n        data = self.data if isinstance(self.data, list) else [self.data]\n        template = self.template\n        sep = self.sep\n        return data, template, sep\n\n    def parse_data(self) -> Message:\n        data, template, sep = self._clean_args()\n        result_string = data_to_text(template, data, sep)\n        self.status = result_string\n        return Message(text=result_string)\n\n    def parse_data_as_list(self) -> list[Data]:\n        data, template, _ = self._clean_args()\n        text_list, data_list = data_to_text_list(template, data)\n        for item, text in zip(data_list, text_list, strict=True):\n            item.set_text(text)\n        self.status = data_list\n        return data_list\n",
-                "fileTypes": [],
-                "file_path": "",
-                "password": false,
-                "name": "code",
-=======
               "sep": {
                 "_input_type": "StrInput",
->>>>>>> af6d3115
                 "advanced": true,
                 "display_name": "Separator",
                 "dynamic": false,
                 "info": "",
                 "list": false,
                 "list_add_label": "Add More",
-<<<<<<< HEAD
-                "required": false,
-=======
                 "load_from_db": false,
                 "name": "sep",
->>>>>>> af6d3115
                 "placeholder": "",
                 "required": false,
                 "show": true,
@@ -1797,23 +1259,7 @@
                 "value": "\n"
               },
               "template": {
-<<<<<<< HEAD
-                "tool_mode": false,
-                "trace_as_input": true,
-                "multiline": true,
-                "trace_as_metadata": true,
-                "load_from_db": false,
-                "list": false,
-                "list_add_label": "Add More",
-                "required": true,
-                "placeholder": "",
-                "show": true,
-                "name": "template",
-                "value": "THIS IS Q ==> {q}",
-                "display_name": "Template",
-=======
                 "_input_type": "MultilineInput",
->>>>>>> af6d3115
                 "advanced": false,
                 "copy_field": false,
                 "display_name": "Template",
@@ -1838,10 +1284,6 @@
                 "value": "{text}"
               }
             },
-<<<<<<< HEAD
-            "description": "Convert Data objects into Messages using any {field_name} from input data.",
-            "icon": "message-square",
-=======
             "tool_mode": false
           },
           "showNode": true,
@@ -1863,20 +1305,10 @@
         "data": {
           "id": "ChatOutput-0TXYB",
           "node": {
->>>>>>> af6d3115
             "base_classes": [
               "Message"
             ],
-<<<<<<< HEAD
-            "display_name": "Data to Message",
-            "documentation": "",
-            "minimized": false,
-            "custom_fields": {},
-            "output_types": [],
-            "pinned": false,
-=======
             "beta": false,
->>>>>>> af6d3115
             "conditional_paths": [],
             "custom_fields": {},
             "description": "Display a chat message in the Playground.",
@@ -1912,265 +1344,10 @@
                 "options": null,
                 "required_inputs": null,
                 "selected": "Message",
-<<<<<<< HEAD
-                "name": "text",
-                "display_name": "Message",
-                "method": "parse_data",
-                "value": "__UNDEFINED__",
-                "cache": true,
-                "allows_loop": false,
-                "tool_mode": true
-              },
-              {
-=======
                 "tool_mode": true,
->>>>>>> af6d3115
                 "types": [
                   "Message"
                 ],
-<<<<<<< HEAD
-                "selected": "Data",
-                "name": "data_list",
-                "display_name": "Data List",
-                "method": "parse_data_as_list",
-                "value": "__UNDEFINED__",
-                "cache": true,
-                "allows_loop": false,
-                "tool_mode": true
-              }
-            ],
-            "field_order": [
-              "data",
-              "template",
-              "sep"
-            ],
-            "beta": false,
-            "legacy": false,
-            "edited": false,
-            "metadata": {
-              "legacy_name": "Parse Data"
-            },
-            "tool_mode": false,
-            "lf_version": "1.2.0"
-          },
-          "showNode": true,
-          "type": "ParseData",
-          "id": "ParseData-DKXw1"
-        },
-        "selected": false,
-        "measured": {
-          "width": 320,
-          "height": 342
-        }
-      }
-    ],
-    "edges": [
-      {
-        "source": "CustomComponent-ZuNrG",
-        "target": "LoopComponent-ySo3n",
-        "sourceHandle": "{œdataTypeœ:œCustomComponentœ,œidœ:œCustomComponent-ZuNrGœ,œnameœ:œoutputœ,œoutput_typesœ:[œDataœ]}",
-        "targetHandle": "{œfieldNameœ:œdataœ,œidœ:œLoopComponent-ySo3nœ,œinputTypesœ:[œDataœ],œtypeœ:œotherœ}",
-        "id": "reactflow__edge-CustomComponent-ZuNrG{œdataTypeœ:œCustomComponentœ,œidœ:œCustomComponent-ZuNrGœ,œnameœ:œoutputœ,œoutput_typesœ:[œDataœ]}-LoopComponent-ySo3n{œfieldNameœ:œdataœ,œidœ:œLoopComponent-ySo3nœ,œinputTypesœ:[œDataœ],œtypeœ:œotherœ}",
-        "data": {
-          "sourceHandle": {
-            "dataType": "CustomComponent",
-            "id": "CustomComponent-ZuNrG",
-            "name": "output",
-            "output_types": [
-              "Data"
-            ]
-          },
-          "targetHandle": {
-            "fieldName": "data",
-            "id": "LoopComponent-ySo3n",
-            "inputTypes": [
-              "Data"
-            ],
-            "type": "other"
-          }
-        },
-        "selected": false,
-        "animated": false,
-        "className": ""
-      },
-      {
-        "source": "MessagetoData-szFRT",
-        "target": "LoopComponent-ySo3n",
-        "sourceHandle": "{œdataTypeœ:œMessagetoDataœ,œidœ:œMessagetoData-szFRTœ,œnameœ:œdataœ,œoutput_typesœ:[œDataœ]}",
-        "targetHandle": "{œdataTypeœ:œLoopComponentœ,œidœ:œLoopComponent-ySo3nœ,œnameœ:œitemœ,œoutput_typesœ:[œDataœ]}",
-        "id": "reactflow__edge-MessagetoData-szFRT{œdataTypeœ:œMessagetoDataœ,œidœ:œMessagetoData-szFRTœ,œnameœ:œdataœ,œoutput_typesœ:[œDataœ]}-LoopComponent-ySo3n{œdataTypeœ:œLoopComponentœ,œidœ:œLoopComponent-ySo3nœ,œnameœ:œitemœ,œoutput_typesœ:[œDataœ]}",
-        "data": {
-          "sourceHandle": {
-            "dataType": "MessagetoData",
-            "id": "MessagetoData-szFRT",
-            "name": "data",
-            "output_types": [
-              "Data"
-            ]
-          },
-          "targetHandle": {
-            "dataType": "LoopComponent",
-            "id": "LoopComponent-ySo3n",
-            "name": "item",
-            "output_types": [
-              "Data"
-            ]
-          }
-        },
-        "selected": false,
-        "animated": false,
-        "className": ""
-      },
-      {
-        "source": "LoopComponent-ySo3n",
-        "target": "ParseData-DKXw1",
-        "sourceHandle": "{œdataTypeœ:œLoopComponentœ,œidœ:œLoopComponent-ySo3nœ,œnameœ:œitemœ,œoutput_typesœ:[œDataœ]}",
-        "targetHandle": "{œfieldNameœ:œdataœ,œidœ:œParseData-DKXw1œ,œinputTypesœ:[œDataœ],œtypeœ:œotherœ}",
-        "id": "reactflow__edge-LoopComponent-ySo3n{œdataTypeœ:œLoopComponentœ,œidœ:œLoopComponent-ySo3nœ,œnameœ:œitemœ,œoutput_typesœ:[œDataœ]}-ParseData-DKXw1{œfieldNameœ:œdataœ,œidœ:œParseData-DKXw1œ,œinputTypesœ:[œDataœ],œtypeœ:œotherœ}",
-        "data": {
-          "sourceHandle": {
-            "dataType": "LoopComponent",
-            "id": "LoopComponent-ySo3n",
-            "name": "item",
-            "output_types": [
-              "Data"
-            ]
-          },
-          "targetHandle": {
-            "fieldName": "data",
-            "id": "ParseData-DKXw1",
-            "inputTypes": [
-              "Data"
-            ],
-            "type": "other"
-          }
-        },
-        "selected": false,
-        "animated": false,
-        "className": ""
-      },
-      {
-        "source": "ParseData-DKXw1",
-        "target": "MessagetoData-szFRT",
-        "sourceHandle": "{œdataTypeœ:œParseDataœ,œidœ:œParseData-DKXw1œ,œnameœ:œtextœ,œoutput_typesœ:[œMessageœ]}",
-        "targetHandle": "{œfieldNameœ:œmessageœ,œidœ:œMessagetoData-szFRTœ,œinputTypesœ:[œMessageœ],œtypeœ:œstrœ}",
-        "id": "reactflow__edge-ParseData-DKXw1{œdataTypeœ:œParseDataœ,œidœ:œParseData-DKXw1œ,œnameœ:œtextœ,œoutput_typesœ:[œMessageœ]}-MessagetoData-szFRT{œfieldNameœ:œmessageœ,œidœ:œMessagetoData-szFRTœ,œinputTypesœ:[œMessageœ],œtypeœ:œstrœ}",
-        "data": {
-          "sourceHandle": {
-            "dataType": "ParseData",
-            "id": "ParseData-DKXw1",
-            "name": "text",
-            "output_types": [
-              "Message"
-            ]
-          },
-          "targetHandle": {
-            "fieldName": "message",
-            "id": "MessagetoData-szFRT",
-            "inputTypes": [
-              "Message"
-            ],
-            "type": "str"
-          }
-        },
-        "selected": false,
-        "animated": false,
-        "className": ""
-      },
-      {
-        "source": "CustomComponent-ZuNrG",
-        "target": "MyZipper-FBesf",
-        "sourceHandle": "{œdataTypeœ:œCustomComponentœ,œidœ:œCustomComponent-ZuNrGœ,œnameœ:œoutputœ,œoutput_typesœ:[œDataœ]}",
-        "targetHandle": "{œfieldNameœ:œlist2œ,œidœ:œMyZipper-FBesfœ,œinputTypesœ:[œDataœ],œtypeœ:œotherœ}",
-        "id": "reactflow__edge-CustomComponent-ZuNrG{œdataTypeœ:œCustomComponentœ,œidœ:œCustomComponent-ZuNrGœ,œnameœ:œoutputœ,œoutput_typesœ:[œDataœ]}-MyZipper-FBesf{œfieldNameœ:œlist2œ,œidœ:œMyZipper-FBesfœ,œinputTypesœ:[œDataœ],œtypeœ:œotherœ}",
-        "data": {
-          "sourceHandle": {
-            "dataType": "CustomComponent",
-            "id": "CustomComponent-ZuNrG",
-            "name": "output",
-            "output_types": [
-              "Data"
-            ]
-          },
-          "targetHandle": {
-            "fieldName": "list2",
-            "id": "MyZipper-FBesf",
-            "inputTypes": [
-              "Data"
-            ],
-            "type": "other"
-          }
-        },
-        "selected": false,
-        "animated": false,
-        "className": ""
-      },
-      {
-        "source": "LoopComponent-ySo3n",
-        "target": "MyZipper-FBesf",
-        "sourceHandle": "{œdataTypeœ:œLoopComponentœ,œidœ:œLoopComponent-ySo3nœ,œnameœ:œdoneœ,œoutput_typesœ:[œDataœ]}",
-        "targetHandle": "{œfieldNameœ:œlist1œ,œidœ:œMyZipper-FBesfœ,œinputTypesœ:[œDataœ],œtypeœ:œotherœ}",
-        "id": "reactflow__edge-LoopComponent-ySo3n{œdataTypeœ:œLoopComponentœ,œidœ:œLoopComponent-ySo3nœ,œnameœ:œdoneœ,œoutput_typesœ:[œDataœ]}-MyZipper-FBesf{œfieldNameœ:œlist1œ,œidœ:œMyZipper-FBesfœ,œinputTypesœ:[œDataœ],œtypeœ:œotherœ}",
-        "data": {
-          "sourceHandle": {
-            "dataType": "LoopComponent",
-            "id": "LoopComponent-ySo3n",
-            "name": "done",
-            "output_types": [
-              "Data"
-            ]
-          },
-          "targetHandle": {
-            "fieldName": "list1",
-            "id": "MyZipper-FBesf",
-            "inputTypes": [
-              "Data"
-            ],
-            "type": "other"
-          }
-        },
-        "selected": false,
-        "animated": false,
-        "className": ""
-      },
-      {
-        "source": "MyZipper-FBesf",
-        "sourceHandle": "{œdataTypeœ:œMyZipperœ,œidœ:œMyZipper-FBesfœ,œnameœ:œoutputœ,œoutput_typesœ:[œMessageœ]}",
-        "target": "TextOutput-ocBa2",
-        "targetHandle": "{œfieldNameœ:œinput_valueœ,œidœ:œTextOutput-ocBa2œ,œinputTypesœ:[œMessageœ],œtypeœ:œstrœ}",
-        "data": {
-          "targetHandle": {
-            "fieldName": "input_value",
-            "id": "TextOutput-ocBa2",
-            "inputTypes": [
-              "Message"
-            ],
-            "type": "str"
-          },
-          "sourceHandle": {
-            "dataType": "MyZipper",
-            "id": "MyZipper-FBesf",
-            "name": "output",
-            "output_types": [
-              "Message"
-            ]
-          }
-        },
-        "id": "xy-edge__MyZipper-FBesf{œdataTypeœ:œMyZipperœ,œidœ:œMyZipper-FBesfœ,œnameœ:œoutputœ,œoutput_typesœ:[œMessageœ]}-TextOutput-ocBa2{œfieldNameœ:œinput_valueœ,œidœ:œTextOutput-ocBa2œ,œinputTypesœ:[œMessageœ],œtypeœ:œstrœ}",
-        "animated": false,
-        "className": ""
-      }
-    ],
-    "viewport": {
-      "x": -160.37173845929613,
-      "y": -2.6817021415616296,
-      "zoom": 0.39229204894837366
-    }
-  },
-  "description": "Building Linguistic Labyrinths.",
-  "name": "Loop Test",
-  "last_tested_version": "1.2.0",
-=======
                 "value": "__UNDEFINED__"
               }
             ],
@@ -2556,7 +1733,6 @@
   "description": "test loop",
   "name": "LoopTest",
   "last_tested_version": "1.3.3",
->>>>>>> af6d3115
   "endpoint_name": null,
   "is_component": false
 }