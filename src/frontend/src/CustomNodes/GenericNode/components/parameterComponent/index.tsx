--- conflicted
+++ resolved
@@ -123,13 +123,8 @@
             {index === 0 && (
               <span>
                 {left
-<<<<<<< HEAD
-                  ? "Components to connect into:"
-                  : "Components to connect to:"}
-=======
                   ? "Avaliable input components:"
                   : "Avaliable output components:"}
->>>>>>> 21096562
               </span>
             )}
             <span
