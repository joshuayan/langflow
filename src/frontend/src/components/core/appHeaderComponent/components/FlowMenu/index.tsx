--- conflicted
+++ resolved
@@ -269,17 +269,10 @@
         /
       </div>
       <div className={cn(`flex rounded p-1`, swatchColors[swatchIndex])}>
-<<<<<<< HEAD
       <IconComponent
         name={currentFlow?.icon ?? "Workflow"}
         className="h-3.5 w-3.5"
       />
-=======
-        <IconComponent
-          name={currentFlow?.icon ?? "graph"}
-          className="h-3.5 w-3.5"
-        />
->>>>>>> 3f7953bc
       </div>
 
       <div
