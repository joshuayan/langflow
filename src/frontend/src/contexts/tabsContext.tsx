import {
  createContext,
  useEffect,
  useState,
  useRef,
  ReactNode,
  useContext,
} from "react";
import { FlowType, NodeType } from "../types/flow";
import { LangFlowState, TabsContextType } from "../types/tabs";
import {
<<<<<<< HEAD
=======
  concatFlows,
>>>>>>> 2b577934
  normalCaseToSnakeCase,
  updateIds,
  updateObject,
  updateTemplate,
} from "../utils";
import { alertContext } from "./alertContext";
import { typesContext } from "./typesContext";
import { APITemplateType, TemplateVariableType } from "../types/api";
import { v4 as uuidv4 } from "uuid";
import { addEdge } from "reactflow";
import _ from "lodash";

const TabsContextInitialValue: TabsContextType = {
  save: () => {},
  tabIndex: 0,
  setTabIndex: (index: number) => {},
  flows: [],
  removeFlow: (id: string) => {},
  addFlow: (flowData?: any) => {},
  updateFlow: (newFlow: FlowType) => {},
  incrementNodeId: () => uuidv4(),
  downloadFlow: (flow: FlowType) => {},
  uploadFlow: () => {},
  hardReset: () => {},
  disableCopyPaste: false,
  setDisableCopyPaste: (state: boolean) => {},
  getNodeId: () => "",
  paste: (
    selection: { nodes: any; edges: any },
    position: { x: number; y: number }
  ) => {},
};

export const TabsContext = createContext<TabsContextType>(
  TabsContextInitialValue
);

export function TabsProvider({ children }: { children: ReactNode }) {
<<<<<<< HEAD
=======
  const [disableCopyPaste, setDisableCopyPaste] = useState(false);
>>>>>>> 2b577934
  const { setNoticeData } = useContext(alertContext);
  const [tabIndex, setTabIndex] = useState(0);
  const [flows, setFlows] = useState<Array<FlowType>>([]);
  const [id, setId] = useState(uuidv4());
  const { templates, reactFlowInstance } = useContext(typesContext);

  const newNodeId = useRef(uuidv4());
  function incrementNodeId() {
    newNodeId.current = uuidv4();
    return newNodeId.current;
  }
  function save() {
<<<<<<< HEAD
    // added clone deep to avoid mutating the original object
    let Saveflows = _.cloneDeep(flows);
    if (Saveflows.length !== 0) {
      Saveflows.forEach((flow) => {
        if (flow.data && flow.data?.nodes)
          flow.data?.nodes.forEach((node) => {
            console.log(node.data.type);
            //looking for file fields to prevent saving the content and breaking the flow for exceeding the the data limite for local storage
            Object.keys(node.data.node.template).forEach((key) => {
              console.log(node.data.node.template[key].type);
              if (node.data.node.template[key].type === "file") {
                console.log(node.data.node.template[key]);
                node.data.node.template[key].content = null;
                node.data.node.template[key].value = "";
              }
            });
          });
      });
      window.localStorage.setItem(
        "tabsData",
        JSON.stringify({ tabIndex, flows: Saveflows, id })
      );
    }
  }
=======
    if (flows.length !== 0)
      window.localStorage.setItem(
        "tabsData",
        JSON.stringify({ tabIndex, flows, id })
      );
  }
  useEffect(() => {
    //save tabs locally
    // console.log(id)
    save();
  }, [flows, id, tabIndex, newNodeId]);
>>>>>>> 2b577934

  useEffect(() => {
    //get tabs locally saved
    let cookie = window.localStorage.getItem("tabsData");
    if (cookie && Object.keys(templates).length > 0) {
      let cookieObject: LangFlowState = JSON.parse(cookie);
      cookieObject.flows.forEach((flow) => {
<<<<<<< HEAD
        flow.data.edges.forEach((edge) => {
          edge.className = "";
          edge.style = { stroke: "#555555" };
        });
        flow.data.nodes.forEach((node) => {
          if (Object.keys(templates[node.data.type]["template"]).length > 0) {
            node.data.node.base_classes =
              templates[node.data.type]["base_classes"];
            flow.data.edges.forEach((edge) => {
              if (edge.source === node.id) {
                edge.sourceHandle = edge.sourceHandle
                  .split("|")
                  .slice(0, 2)
                  .concat(templates[node.data.type]["base_classes"])
                  .join("|");
              }
            });
            node.data.node.description =
              templates[node.data.type]["description"];
            node.data.node.template = updateTemplate(
              templates[node.data.type][
                "template"
              ] as unknown as APITemplateType,

              node.data.node.template as APITemplateType
            );
          }
        });
=======
        if (flow.data) {
          flow.data.nodes.forEach((node) => {
            if (
              node.type !== "groupNode" &&
              templates &&
              templates[node.data.type] &&
              Object.keys(templates[node.data.type]["template"]).length > 0
            ) {
              node.data.node.base_classes =
                templates[node.data.type]["base_classes"];
              flow.data.edges.forEach((edge) => {
                if (edge.source === node.id) {
                  edge.sourceHandle = edge.sourceHandle
                    .split("|")
                    .slice(0, 2)
                    .concat(templates[node.data.type]["base_classes"])
                    .join("|");
                }
              });
              node.data.node.description =
                templates[node.data.type]["description"];
              node.data.node.template = updateTemplate(
                templates[node.data.type][
                  "template"
                ] as unknown as APITemplateType,

                node.data.node.template as APITemplateType
              );
            }
          });
        }
>>>>>>> 2b577934
      });
      setTabIndex(cookieObject.tabIndex);
      setFlows(cookieObject.flows);
      setId(cookieObject.id);
    }
  }, [templates]);

<<<<<<< HEAD
  useEffect(() => {
    //save tabs locally
    console.log(id);
    save();
  }, [flows, id, tabIndex, newNodeId]);

=======
>>>>>>> 2b577934
  function hardReset() {
    newNodeId.current = uuidv4();
    setTabIndex(0);
    setFlows([]);
    setId(uuidv4());
  }

  /**
   * Downloads the current flow as a JSON file
   */
  function downloadFlow(flow: FlowType) {
    // create a data URI with the current flow data
    const jsonString = `data:text/json;chatset=utf-8,${encodeURIComponent(
      JSON.stringify(flow)
    )}`;

    // create a link element and set its properties
    const link = document.createElement("a");
    link.href = jsonString;
    link.download = `${flows[tabIndex].name}.json`;
<<<<<<< HEAD

    // simulate a click on the link element to trigger the download
    link.click();
    setNoticeData({
      title: "Warning: Critical data,JSON file may including API keys.",
    });
  }

  function getNodeId() {
    return `dndnode_` + incrementNodeId();
  }

  /**
   * Creates a file input and listens to a change event to upload a JSON flow file.
   * If the file type is application/json, the file is read and parsed into a JSON object.
   * The resulting JSON object is passed to the addFlow function.
   */
  function uploadFlow() {
    // create a file input
    const input = document.createElement("input");
    input.type = "file";
    // add a change event listener to the file input
    input.onchange = (e: Event) => {
      // check if the file type is application/json
      if ((e.target as HTMLInputElement).files[0].type === "application/json") {
        // get the file from the file input
        const file = (e.target as HTMLInputElement).files[0];
        // read the file as text
        file.text().then((text) => {
          // parse the text into a JSON object
          let flow: FlowType = JSON.parse(text);

          addFlow(flow);
        });
      }
    };
    // trigger the file input click event to open the file dialog
    input.click();
  }
  /**
   * Removes a flow from an array of flows based on its id.
   * Updates the state of flows and tabIndex using setFlows and setTabIndex hooks.
   * @param {string} id - The id of the flow to remove.
   */
  function removeFlow(id: string) {
    setFlows((prevState) => {
      const newFlows = [...prevState];
      const index = newFlows.findIndex((flow) => flow.id === id);
      if (index >= 0) {
        if (index === tabIndex) {
          setTabIndex(flows.length - 2);
          newFlows.splice(index, 1);
        } else {
          let flowId = flows[tabIndex].id;
          newFlows.splice(index, 1);
          setTabIndex(newFlows.findIndex((flow) => flow.id === flowId));
        }
      }
      return newFlows;
    });
  }
  /**
   * Add a new flow to the list of flows.
   * @param flow Optional flow to add.
   */

  function paste(selectionInstance, position) {
    let minimumX = Infinity;
    let minimumY = Infinity;
    let idsMap = {};
    let nodes = reactFlowInstance.getNodes();
    let edges = reactFlowInstance.getEdges();
    selectionInstance.nodes.forEach((n) => {
      if (n.position.y < minimumY) {
        minimumY = n.position.y;
      }
      if (n.position.x < minimumX) {
        minimumX = n.position.x;
      }
    });

    const insidePosition = reactFlowInstance.project(position);

    selectionInstance.nodes.forEach((n) => {
      // Generate a unique node ID
      let newId = getNodeId();
      idsMap[n.id] = newId;

      // Create a new node object
      const newNode: NodeType = {
        id: newId,
        type: "genericNode",
        position: {
          x: insidePosition.x + n.position.x - minimumX,
          y: insidePosition.y + n.position.y - minimumY,
        },
        data: {
          ...n.data,
          id: newId,
        },
      };

      // Add the new node to the list of nodes in state
      nodes = nodes
        .map((e) => ({ ...e, selected: false }))
        .concat({ ...newNode, selected: false });
    });
    reactFlowInstance.setNodes(nodes);

    selectionInstance.edges.forEach((e) => {
      let source = idsMap[e.source];
      let target = idsMap[e.target];
      let sourceHandleSplitted = e.sourceHandle.split("|");
      let sourceHandle =
        sourceHandleSplitted[0] +
        "|" +
        source +
        "|" +
        sourceHandleSplitted.slice(2).join("|");
      let targetHandleSplitted = e.targetHandle.split("|");
      let targetHandle =
        targetHandleSplitted.slice(0, -1).join("|") + "|" + target;
      let id =
        "reactflow__edge-" +
        source +
        sourceHandle +
        "-" +
        target +
        targetHandle;
      edges = addEdge(
        {
          source,
          target,
          sourceHandle,
          targetHandle,
          id,
          style: { stroke: "inherit" },
          className:
            targetHandle.split("|")[0] === "Text"
              ? "stroke-gray-800 dark:stroke-gray-300"
              : "stroke-gray-900 dark:stroke-gray-200",
          animated: targetHandle.split("|")[0] === "Text",
          selected: false,
        },
        edges.map((e) => ({ ...e, selected: false }))
      );
    });
    reactFlowInstance.setEdges(edges);
  }

  function addFlow(flow?: FlowType) {
    // Get data from the flow or set it to null if there's no flow provided.

    let data = flow?.data ? flow.data : null;
    const description = flow?.description ? flow.description : "";
    if (data) {
      data.edges.forEach((edge) => {
        edge.style = { stroke: "inherit" };
        edge.className =
          edge.targetHandle.split("|")[0] === "Text"
            ? "stroke-gray-800 dark:stroke-gray-300"
            : "stroke-gray-900 dark:stroke-gray-200";
        edge.animated = edge.targetHandle.split("|")[0] === "Text";
      });
      data.nodes.forEach((node) => {
        if (Object.keys(templates[node.data.type]["template"]).length > 0) {
          node.data.node.base_classes =
            templates[node.data.type]["base_classes"];
          flow.data.edges.forEach((edge) => {
            if (edge.source === node.id) {
              edge.sourceHandle = edge.sourceHandle
                .split("|")
                .slice(0, 2)
                .concat(templates[node.data.type]["base_classes"])
                .join("|");
            }
          });
          node.data.node.description = templates[node.data.type]["description"];
          node.data.node.template = updateTemplate(
            templates[node.data.type]["template"] as unknown as APITemplateType,
            node.data.node.template as APITemplateType
          );
        }
      });
      updateIds(data, getNodeId);
    }
    // Create a new flow with a default name if no flow is provided.
    let newFlow: FlowType = {
      description,
      name: flow?.name ?? "New Flow",
      id: uuidv4(),
      data,
    };

    // Increment the ID counter.
    setId(uuidv4());

    // Add the new flow to the list of flows.

    setFlows((prevState) => {
      const newFlows = [...prevState, newFlow];
      return newFlows;
    });

    // Set the tab index to the new flow.
    setTabIndex(flows.length);
=======

    // simulate a click on the link element to trigger the download
    link.click();
    setNoticeData({
      title: "Warning: Critical data,JSON file may including API keys.",
    });
  }

  function getNodeId() {
    return `dndnode_` + incrementNodeId();
  }

  /**
   * Creates a file input and listens to a change event to upload a JSON flow file.
   * If the file type is application/json, the file is read and parsed into a JSON object.
   * The resulting JSON object is passed to the addFlow function.
   */
  function uploadFlow(newTab: boolean = true) {
    // create a file input
    const input = document.createElement("input");
    input.type = "file";
    // add a change event listener to the file input
    input.onchange = (e: Event) => {
      // check if the file type is application/json
      if ((e.target as HTMLInputElement).files[0].type === "application/json") {
        // get the file from the file input
        const file = (e.target as HTMLInputElement).files[0];
        // read the file as text
        file.text().then((text) => {
          // parse the text into a JSON object
          let flow: FlowType = JSON.parse(text);

          addFlow(flow, newTab);
        });
      }
    };
    // trigger the file input click event to open the file dialog
    input.click();
  }
  /**
   * Removes a flow from an array of flows based on its id.
   * Updates the state of flows and tabIndex using setFlows and setTabIndex hooks.
   * @param {string} id - The id of the flow to remove.
   */
  function removeFlow(id: string) {
    setFlows((prevState) => {
      const newFlows = [...prevState];
      const index = newFlows.findIndex((flow) => flow.id === id);
      if (index >= 0) {
        if (index === tabIndex) {
          setTabIndex(flows.length - 2);
          newFlows.splice(index, 1);
        } else {
          let flowId = flows[tabIndex].id;
          newFlows.splice(index, 1);
          setTabIndex(newFlows.findIndex((flow) => flow.id === flowId));
        }
      }
      return newFlows;
    });
  }
  /**
   * Add a new flow to the list of flows.
   * @param flow Optional flow to add.
   */

  function paste(selectionInstance, position) {
    let minimumX = Infinity;
    let minimumY = Infinity;
    let idsMap = {};
    let nodes = reactFlowInstance.getNodes();
    let edges = reactFlowInstance.getEdges();
    selectionInstance.nodes.forEach((n) => {
      if (n.position.y < minimumY) {
        minimumY = n.position.y;
      }
      if (n.position.x < minimumX) {
        minimumX = n.position.x;
      }
    });

    const insidePosition = reactFlowInstance.project(position);

    selectionInstance.nodes.forEach((n) => {
      // Generate a unique node ID
      let newId = getNodeId();
      idsMap[n.id] = newId;

      // Create a new node object
      const newNode: NodeType = {
        id: newId,
        type: "genericNode",
        position: {
          x: insidePosition.x + n.position.x - minimumX,
          y: insidePosition.y + n.position.y - minimumY,
        },
        data: {
          ...n.data,
          id: newId,
        },
      };

      // Add the new node to the list of nodes in state
      nodes = nodes
        .map((e) => ({ ...e, selected: false }))
        .concat({ ...newNode, selected: false });
    });
    reactFlowInstance.setNodes(nodes);

    selectionInstance.edges.forEach((e) => {
      let source = idsMap[e.source];
      let target = idsMap[e.target];
      let sourceHandleSplitted = e.sourceHandle.split("|");
      let sourceHandle =
        sourceHandleSplitted[0] +
        "|" +
        source +
        "|" +
        sourceHandleSplitted.slice(2).join("|");
      let targetHandleSplitted = e.targetHandle.split("|");
      let targetHandle =
        targetHandleSplitted.slice(0, -1).join("|") + "|" + target;
      let id =
        "reactflow__edge-" +
        source +
        sourceHandle +
        "-" +
        target +
        targetHandle;
      edges = addEdge(
        {
          source,
          target,
          sourceHandle,
          targetHandle,
          id,
          className: "animate-pulse",
          selected: false,
        },
        edges.map((e) => ({ ...e, selected: false }))
      );
    });
    reactFlowInstance.setEdges(edges);
  }

  function addFlow(flow?: FlowType, newTab: boolean = true) {
    // Get data from the flow or set it to null if there's no flow provided.
    let data = flow?.data ? flow.data : null;
    if (data) {
      data.nodes.forEach((node) => {
        if (
          node.type !== "groupNode" &&
          templates[node.data.type] &&
          Object.keys(templates[node.data.type]["template"]).length > 0
        ) {
          node.data.node.base_classes =
            templates[node.data.type]["base_classes"];
          flow.data.edges.forEach((edge) => {
            if (edge.source === node.id) {
              edge.sourceHandle = edge.sourceHandle
                .split("|")
                .slice(0, 2)
                .concat(templates[node.data.type]["base_classes"])
                .join("|");
            }
          });
          node.data.node.description = templates[node.data.type]["description"];
          node.data.node.template = updateTemplate(
            templates[node.data.type]["template"] as unknown as APITemplateType,
            node.data.node.template as APITemplateType
          );
        }
      });
    }

    if (!newTab) {
      paste(
        { nodes: flow.data.nodes, edges: flow.data.edges },
        { x: 10, y: 10 }
      );
    } else {
      const description = flow?.description ? flow.description : "";

      // Create a new flow with a default name if no flow is provided.
      let newFlow: FlowType = {
        description,
        name: flow?.name ?? "New Flow",
        id: uuidv4(),
        data,
      };

      // Increment the ID counter.
      setId(uuidv4());

      // Add the new flow to the list of flows.

      setFlows((prevState) => {
        const newFlows = [...prevState, newFlow];
        return newFlows;
      });

      // Set the tab index to the new flow.
      if (newTab) setTabIndex(flows.length);
    }
>>>>>>> 2b577934
  }
  /**
   * Updates an existing flow with new data
   * @param newFlow - The new flow object containing the updated data
   */
  function updateFlow(newFlow: FlowType) {
    setFlows((prevState) => {
      const newFlows = [...prevState];
      const index = newFlows.findIndex((flow) => flow.id === newFlow.id);
      if (index !== -1) {
        newFlows[index].description = newFlow.description ?? "";
        newFlows[index].data = newFlow.data;
        newFlows[index].name = newFlow.name;
      }
      return newFlows;
    });
  }
<<<<<<< HEAD
  const [disableCopyPaste, setDisableCopyPaste] = useState(false);
=======
  const [disableCP, setDisableCP] = useState(false);
>>>>>>> 2b577934

  return (
    <TabsContext.Provider
      value={{
        disableCopyPaste,
        setDisableCopyPaste,
        save,
        hardReset,
        tabIndex,
        setTabIndex,
        flows,
        incrementNodeId,
        removeFlow,
        addFlow,
        updateFlow,
        downloadFlow,
        uploadFlow,
        getNodeId,
        paste,
      }}
    >
      {children}
    </TabsContext.Provider>
  );
}<|MERGE_RESOLUTION|>--- conflicted
+++ resolved
@@ -9,10 +9,7 @@
 import { FlowType, NodeType } from "../types/flow";
 import { LangFlowState, TabsContextType } from "../types/tabs";
 import {
-<<<<<<< HEAD
-=======
   concatFlows,
->>>>>>> 2b577934
   normalCaseToSnakeCase,
   updateIds,
   updateObject,
@@ -51,10 +48,6 @@
 );
 
 export function TabsProvider({ children }: { children: ReactNode }) {
-<<<<<<< HEAD
-=======
-  const [disableCopyPaste, setDisableCopyPaste] = useState(false);
->>>>>>> 2b577934
   const { setNoticeData } = useContext(alertContext);
   const [tabIndex, setTabIndex] = useState(0);
   const [flows, setFlows] = useState<Array<FlowType>>([]);
@@ -67,7 +60,6 @@
     return newNodeId.current;
   }
   function save() {
-<<<<<<< HEAD
     // added clone deep to avoid mutating the original object
     let Saveflows = _.cloneDeep(flows);
     if (Saveflows.length !== 0) {
@@ -92,19 +84,6 @@
       );
     }
   }
-=======
-    if (flows.length !== 0)
-      window.localStorage.setItem(
-        "tabsData",
-        JSON.stringify({ tabIndex, flows, id })
-      );
-  }
-  useEffect(() => {
-    //save tabs locally
-    // console.log(id)
-    save();
-  }, [flows, id, tabIndex, newNodeId]);
->>>>>>> 2b577934
 
   useEffect(() => {
     //get tabs locally saved
@@ -112,13 +91,12 @@
     if (cookie && Object.keys(templates).length > 0) {
       let cookieObject: LangFlowState = JSON.parse(cookie);
       cookieObject.flows.forEach((flow) => {
-<<<<<<< HEAD
         flow.data.edges.forEach((edge) => {
           edge.className = "";
           edge.style = { stroke: "#555555" };
         });
         flow.data.nodes.forEach((node) => {
-          if (Object.keys(templates[node.data.type]["template"]).length > 0) {
+          if (node.type !== "groupNode" && templates && templates[node.data.type] && Object.keys(templates[node.data.type]["template"]).length > 0) {
             node.data.node.base_classes =
               templates[node.data.type]["base_classes"];
             flow.data.edges.forEach((edge) => {
@@ -141,39 +119,6 @@
             );
           }
         });
-=======
-        if (flow.data) {
-          flow.data.nodes.forEach((node) => {
-            if (
-              node.type !== "groupNode" &&
-              templates &&
-              templates[node.data.type] &&
-              Object.keys(templates[node.data.type]["template"]).length > 0
-            ) {
-              node.data.node.base_classes =
-                templates[node.data.type]["base_classes"];
-              flow.data.edges.forEach((edge) => {
-                if (edge.source === node.id) {
-                  edge.sourceHandle = edge.sourceHandle
-                    .split("|")
-                    .slice(0, 2)
-                    .concat(templates[node.data.type]["base_classes"])
-                    .join("|");
-                }
-              });
-              node.data.node.description =
-                templates[node.data.type]["description"];
-              node.data.node.template = updateTemplate(
-                templates[node.data.type][
-                  "template"
-                ] as unknown as APITemplateType,
-
-                node.data.node.template as APITemplateType
-              );
-            }
-          });
-        }
->>>>>>> 2b577934
       });
       setTabIndex(cookieObject.tabIndex);
       setFlows(cookieObject.flows);
@@ -181,15 +126,12 @@
     }
   }, [templates]);
 
-<<<<<<< HEAD
   useEffect(() => {
     //save tabs locally
     console.log(id);
     save();
   }, [flows, id, tabIndex, newNodeId]);
 
-=======
->>>>>>> 2b577934
   function hardReset() {
     newNodeId.current = uuidv4();
     setTabIndex(0);
@@ -210,7 +152,6 @@
     const link = document.createElement("a");
     link.href = jsonString;
     link.download = `${flows[tabIndex].name}.json`;
-<<<<<<< HEAD
 
     // simulate a click on the link element to trigger the download
     link.click();
@@ -376,7 +317,7 @@
         edge.animated = edge.targetHandle.split("|")[0] === "Text";
       });
       data.nodes.forEach((node) => {
-        if (Object.keys(templates[node.data.type]["template"]).length > 0) {
+        if (node.type !== "groupNode" && templates && templates[node.data.type] && Object.keys(templates[node.data.type]["template"]).length > 0) {
           node.data.node.base_classes =
             templates[node.data.type]["base_classes"];
           flow.data.edges.forEach((edge) => {
@@ -417,212 +358,6 @@
 
     // Set the tab index to the new flow.
     setTabIndex(flows.length);
-=======
-
-    // simulate a click on the link element to trigger the download
-    link.click();
-    setNoticeData({
-      title: "Warning: Critical data,JSON file may including API keys.",
-    });
-  }
-
-  function getNodeId() {
-    return `dndnode_` + incrementNodeId();
-  }
-
-  /**
-   * Creates a file input and listens to a change event to upload a JSON flow file.
-   * If the file type is application/json, the file is read and parsed into a JSON object.
-   * The resulting JSON object is passed to the addFlow function.
-   */
-  function uploadFlow(newTab: boolean = true) {
-    // create a file input
-    const input = document.createElement("input");
-    input.type = "file";
-    // add a change event listener to the file input
-    input.onchange = (e: Event) => {
-      // check if the file type is application/json
-      if ((e.target as HTMLInputElement).files[0].type === "application/json") {
-        // get the file from the file input
-        const file = (e.target as HTMLInputElement).files[0];
-        // read the file as text
-        file.text().then((text) => {
-          // parse the text into a JSON object
-          let flow: FlowType = JSON.parse(text);
-
-          addFlow(flow, newTab);
-        });
-      }
-    };
-    // trigger the file input click event to open the file dialog
-    input.click();
-  }
-  /**
-   * Removes a flow from an array of flows based on its id.
-   * Updates the state of flows and tabIndex using setFlows and setTabIndex hooks.
-   * @param {string} id - The id of the flow to remove.
-   */
-  function removeFlow(id: string) {
-    setFlows((prevState) => {
-      const newFlows = [...prevState];
-      const index = newFlows.findIndex((flow) => flow.id === id);
-      if (index >= 0) {
-        if (index === tabIndex) {
-          setTabIndex(flows.length - 2);
-          newFlows.splice(index, 1);
-        } else {
-          let flowId = flows[tabIndex].id;
-          newFlows.splice(index, 1);
-          setTabIndex(newFlows.findIndex((flow) => flow.id === flowId));
-        }
-      }
-      return newFlows;
-    });
-  }
-  /**
-   * Add a new flow to the list of flows.
-   * @param flow Optional flow to add.
-   */
-
-  function paste(selectionInstance, position) {
-    let minimumX = Infinity;
-    let minimumY = Infinity;
-    let idsMap = {};
-    let nodes = reactFlowInstance.getNodes();
-    let edges = reactFlowInstance.getEdges();
-    selectionInstance.nodes.forEach((n) => {
-      if (n.position.y < minimumY) {
-        minimumY = n.position.y;
-      }
-      if (n.position.x < minimumX) {
-        minimumX = n.position.x;
-      }
-    });
-
-    const insidePosition = reactFlowInstance.project(position);
-
-    selectionInstance.nodes.forEach((n) => {
-      // Generate a unique node ID
-      let newId = getNodeId();
-      idsMap[n.id] = newId;
-
-      // Create a new node object
-      const newNode: NodeType = {
-        id: newId,
-        type: "genericNode",
-        position: {
-          x: insidePosition.x + n.position.x - minimumX,
-          y: insidePosition.y + n.position.y - minimumY,
-        },
-        data: {
-          ...n.data,
-          id: newId,
-        },
-      };
-
-      // Add the new node to the list of nodes in state
-      nodes = nodes
-        .map((e) => ({ ...e, selected: false }))
-        .concat({ ...newNode, selected: false });
-    });
-    reactFlowInstance.setNodes(nodes);
-
-    selectionInstance.edges.forEach((e) => {
-      let source = idsMap[e.source];
-      let target = idsMap[e.target];
-      let sourceHandleSplitted = e.sourceHandle.split("|");
-      let sourceHandle =
-        sourceHandleSplitted[0] +
-        "|" +
-        source +
-        "|" +
-        sourceHandleSplitted.slice(2).join("|");
-      let targetHandleSplitted = e.targetHandle.split("|");
-      let targetHandle =
-        targetHandleSplitted.slice(0, -1).join("|") + "|" + target;
-      let id =
-        "reactflow__edge-" +
-        source +
-        sourceHandle +
-        "-" +
-        target +
-        targetHandle;
-      edges = addEdge(
-        {
-          source,
-          target,
-          sourceHandle,
-          targetHandle,
-          id,
-          className: "animate-pulse",
-          selected: false,
-        },
-        edges.map((e) => ({ ...e, selected: false }))
-      );
-    });
-    reactFlowInstance.setEdges(edges);
-  }
-
-  function addFlow(flow?: FlowType, newTab: boolean = true) {
-    // Get data from the flow or set it to null if there's no flow provided.
-    let data = flow?.data ? flow.data : null;
-    if (data) {
-      data.nodes.forEach((node) => {
-        if (
-          node.type !== "groupNode" &&
-          templates[node.data.type] &&
-          Object.keys(templates[node.data.type]["template"]).length > 0
-        ) {
-          node.data.node.base_classes =
-            templates[node.data.type]["base_classes"];
-          flow.data.edges.forEach((edge) => {
-            if (edge.source === node.id) {
-              edge.sourceHandle = edge.sourceHandle
-                .split("|")
-                .slice(0, 2)
-                .concat(templates[node.data.type]["base_classes"])
-                .join("|");
-            }
-          });
-          node.data.node.description = templates[node.data.type]["description"];
-          node.data.node.template = updateTemplate(
-            templates[node.data.type]["template"] as unknown as APITemplateType,
-            node.data.node.template as APITemplateType
-          );
-        }
-      });
-    }
-
-    if (!newTab) {
-      paste(
-        { nodes: flow.data.nodes, edges: flow.data.edges },
-        { x: 10, y: 10 }
-      );
-    } else {
-      const description = flow?.description ? flow.description : "";
-
-      // Create a new flow with a default name if no flow is provided.
-      let newFlow: FlowType = {
-        description,
-        name: flow?.name ?? "New Flow",
-        id: uuidv4(),
-        data,
-      };
-
-      // Increment the ID counter.
-      setId(uuidv4());
-
-      // Add the new flow to the list of flows.
-
-      setFlows((prevState) => {
-        const newFlows = [...prevState, newFlow];
-        return newFlows;
-      });
-
-      // Set the tab index to the new flow.
-      if (newTab) setTabIndex(flows.length);
-    }
->>>>>>> 2b577934
   }
   /**
    * Updates an existing flow with new data
@@ -640,11 +375,7 @@
       return newFlows;
     });
   }
-<<<<<<< HEAD
   const [disableCopyPaste, setDisableCopyPaste] = useState(false);
-=======
-  const [disableCP, setDisableCP] = useState(false);
->>>>>>> 2b577934
 
   return (
     <TabsContext.Provider
