--- conflicted
+++ resolved
@@ -859,7 +859,6 @@
   }
 }
 
-<<<<<<< HEAD
 export async function getGlobalVariables(): Promise<{
   [key: string]: { id: string; provider: string };
 }> {
@@ -902,7 +901,8 @@
     name,
     value,
   });
-=======
+}
+
 export async function getVerticesOrder(
   flowId: string,
   startNodeId?: string | null,
@@ -956,5 +956,4 @@
   const config = {};
   config["params"] = { flow_id: flowId };
   return await api.delete(`${BASE_URL_API}monitor/builds`, config);
->>>>>>> ced448c7
 }