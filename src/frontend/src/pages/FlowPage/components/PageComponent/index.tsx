import _ from "lodash";
import {
  MouseEvent,
  useCallback,
  useContext,
  useEffect,
  useRef,
  useState,
} from "react";
import ReactFlow, {
  Background,
  Connection,
  Controls,
  Edge,
  EdgeChange,
  NodeChange,
  NodeDragHandler,
  OnSelectionChangeParams,
  SelectionDragHandler,
  addEdge,
  updateEdge,
  useEdgesState,
  useNodesState,
  useReactFlow,
} from "reactflow";
import GenericNode from "../../../../CustomNodes/GenericNode";
import Chat from "../../../../components/chatComponent";
import Loading from "../../../../components/ui/loading";
import { alertContext } from "../../../../contexts/alertContext";
import { flowManagerContext } from "../../../../contexts/flowManagerContext";
import { FlowsContext } from "../../../../contexts/flowsContext";
import { locationContext } from "../../../../contexts/locationContext";
import { typesContext } from "../../../../contexts/typesContext";
import { undoRedoContext } from "../../../../contexts/undoRedoContext";
import { APIClassType } from "../../../../types/api";
import { FlowType, NodeType, targetHandleType } from "../../../../types/flow";
import { FlowsState } from "../../../../types/tabs";
import {
  generateFlow,
  generateNodeFromFlow,
  isValidConnection,
  scapeJSONParse,
  validateSelection,
} from "../../../../utils/reactflowUtils";
import { cn, getRandomName, isWrappedWithClass } from "../../../../utils/utils";
import ConnectionLineComponent from "../ConnectionLineComponent";
import SelectionMenu from "../SelectionMenuComponent";
import ExtraSidebar from "../extraSidebarComponent";

const nodeTypes = {
  genericNode: GenericNode,
};

export default function Page({
  flow,
  view,
}: {
  flow: FlowType;
  view?: boolean;
}): JSX.Element {
  let {
    updateFlow,
    uploadFlow,
    getNodeId,
    lastCopiedSelection,
    setLastCopiedSelection,
    tabsState,
    saveFlow,
    setTabsState,
<<<<<<< HEAD
    selectedFlowId,
=======
    tabId,
    saveCurrentFlow,
>>>>>>> b8698523
  } = useContext(FlowsContext);
  const { types, templates } = useContext(typesContext);
  const {
    reactFlowInstance,
    setReactFlowInstance,
    deleteNode,
    deleteEdge,
    setFilterEdge,
    paste,
    getInputTypes,
    getOutputTypes,
    getInputIds,
    getOutputIds,
    setFlow,
    pasteFileOnFLow,
  } = useContext(flowManagerContext);
  const reactFlowWrapper = useRef<HTMLDivElement>(null);

  const { takeSnapshot } = useContext(undoRedoContext);
  const { nodesOnFlow, setNodesOnFlow } = useContext(FlowsContext);

  const position = useRef({ x: 0, y: 0 });
  const [lastSelection, setLastSelection] =
    useState<OnSelectionChangeParams | null>(null);

  const saveCurrentFlowTimeout = () => {
    setTimeout(() => {
      saveCurrentFlow();
    }, 500); // need to do this because ReactFlow is not asynchronous.
  };

  useEffect(() => {
    const onKeyDown = (event: KeyboardEvent) => {
      if (
        !isWrappedWithClass(event, "nocopy") &&
        window.getSelection()?.toString().length === 0
      ) {
        if (
          (event.ctrlKey || event.metaKey) &&
          event.key === "c" &&
          lastSelection
        ) {
          event.preventDefault();
          setLastCopiedSelection(_.cloneDeep(lastSelection));
        }
        if (
          (event.ctrlKey || event.metaKey) &&
          event.key === "v" &&
          lastCopiedSelection
        ) {
          event.preventDefault();
          takeSnapshot();
          paste(lastCopiedSelection, {
            x: position.current.x,
            y: position.current.y,
          });
        }
        if (
          (event.ctrlKey || event.metaKey) &&
          event.key === "g" &&
          lastSelection
        ) {
          event.preventDefault();
        }
      }
      if (!isWrappedWithClass(event, "nodelete")) {
        if (
          (event.key === "Delete" || event.key === "Backspace") &&
          lastSelection
        ) {
          event.preventDefault();
          takeSnapshot();
          deleteNode(lastSelection.nodes.map((node) => node.id));
          deleteEdge(lastSelection.edges.map((edge) => edge.id));
          saveCurrentFlowTimeout();
        }
      }
    };

    const handleMouseMove = (event) => {
      position.current = { x: event.clientX, y: event.clientY };
    };

    document.addEventListener("keydown", onKeyDown);
    document.addEventListener("mousemove", handleMouseMove);

    return () => {
      document.removeEventListener("keydown", onKeyDown);
      document.removeEventListener("mousemove", handleMouseMove);
    };
  }, [
    lastCopiedSelection,
    lastSelection,
    takeSnapshot,
    saveCurrentFlowTimeout,
  ]);

  const [selectionMenuVisible, setSelectionMenuVisible] = useState(false);

  const { setExtraComponent, setExtraNavigation } = useContext(locationContext);
  const { setErrorData } = useContext(alertContext);
  const [nodes, setNodes, onNodesChange] = useNodesState(
    flow.data?.nodes ?? []
  );

  const [edges, setEdges, onEdgesChange] = useEdgesState(
    flow.data?.edges ?? []
  );
  const { setViewport } = useReactFlow();
  const edgeUpdateSuccessful = useRef(true);

  const [loading, setLoading] = useState(true);

  const timeoutRef = useRef<NodeJS.Timeout>();

  useEffect(() => {
<<<<<<< HEAD
    if (reactFlowInstance && flow) {
      flow.data = reactFlowInstance.toObject();
      setFlow({ ...flow });
      console.log("update", JSON.parse(JSON.stringify(flow)));
      updateFlow(flow);
    }
    // eslint-disable-next-line react-hooks/exhaustive-deps
  }, [edges, nodes]);
  //update flow when tabs change
  useEffect(() => {
=======
    setLoading(true);
>>>>>>> b8698523
    setNodes(flow?.data?.nodes ?? []);
    setEdges(flow?.data?.edges ?? []);
    setViewport(flow?.data?.viewport ?? { zoom: 1, x: 0, y: 0 });

    // Clear the previous timeout
    if (timeoutRef.current) {
      clearTimeout(timeoutRef.current);
    }

    // Create a new timeout
    timeoutRef.current = setTimeout(() => {
      setLoading(false);
    }, 300);

    // Clear the timeout when the component is unmounted
    return () => {
      clearTimeout(timeoutRef.current);
    };
  }, [flow, reactFlowInstance]);

  useEffect(() => {
    const interval = setInterval(() => {
      saveFlow(flow, true);
    }, 30000);

    return () => {
      clearInterval(interval);
    };
  }, [flow, flow.data]);

  function updateInputsOutputs(flow?: FlowType) {
    getOutputTypes(flow);
    getInputTypes(flow);
    getOutputIds(flow);
    getInputIds(flow);
  }

  useEffect(() => {
    updateInputsOutputs(flow);
  }, []);

  const onEdgesChangeMod = useCallback(
    (change: EdgeChange[]) => {
      onEdgesChange(change);
      //@ts-ignore
      setTabsState((prev: FlowsState) => {
        return {
          ...prev,
          [selectedFlowId]: {
            ...prev[selectedFlowId],
            isPending: true,
          },
        };
      });
      saveCurrentFlowTimeout();
    },
<<<<<<< HEAD
    [onEdgesChange, setNodes, setTabsState, selectedFlowId]
=======
    [onEdgesChange, setNodes, setTabsState, saveCurrentFlowTimeout, tabId]
>>>>>>> b8698523
  );

  const onNodesChangeMod = useCallback(
    (change: NodeChange[]) => {
<<<<<<< HEAD
      onNodesChange(change);
      updateInputsOutputs(flow);
      //@ts-ignore
      setTabsState((prev: FlowsState) => {
        return {
          ...prev,
          [selectedFlowId]: {
            ...prev[selectedFlowId],
            isPending: true,
          },
        };
      });
    },
    [onNodesChange, setTabsState, selectedFlowId]
=======
      const changeString = JSON.stringify(change);
      if (changeString !== nodesOnFlow) {
        onNodesChange(change);
        updateNodeFlow(changeString);
        //@ts-ignore
        setTabsState((prev: FlowsState) => {
          return {
            ...prev,
            [tabId]: {
              ...prev[tabId],
              isPending: true,
            },
          };
        });
        saveCurrentFlowTimeout();
      }
    },
    [onNodesChange, setTabsState, tabId, updateNodeFlow, saveCurrentFlowTimeout]
>>>>>>> b8698523
  );

  function updateNodeFlow(changeString: string) {
    setNodesOnFlow(changeString);
  }

  const onConnect = useCallback(
    (params: Connection) => {
      takeSnapshot();
      setEdges((eds) =>
        addEdge(
          {
            ...params,
            data: {
              targetHandle: scapeJSONParse(params.targetHandle!),
              sourceHandle: scapeJSONParse(params.sourceHandle!),
            },
            style: { stroke: "#555" },
            className:
              ((scapeJSONParse(params.targetHandle!) as targetHandleType)
                .type === "Text" ||
              (scapeJSONParse(params.targetHandle!) as targetHandleType)
                .type === "Data"
                ? "stroke-foreground "
                : "stroke-foreground ") + " stroke-connection",
            animated:
              (scapeJSONParse(params.targetHandle!) as targetHandleType)
                .type === "Text" ||
              (scapeJSONParse(params.targetHandle!) as targetHandleType)
                .type === "Data",
          },
          eds
        )
      );
      setNodes((node) => {
        let newX = _.cloneDeep(node);
        return newX;
      });
      //@ts-ignore
      setTabsState((prev: FlowsState) => {
        return {
          ...prev,
          [tabId]: {
            ...prev[tabId],
            isPending: true,
          },
        };
      });
      saveCurrentFlowTimeout();
    },
    [setEdges, setNodes, takeSnapshot, addEdge]
  );

  const onNodeDragStart: NodeDragHandler = useCallback(() => {
    // 👇 make dragging a node undoable
    takeSnapshot();
    // 👉 you can place your event handlers here
  }, [takeSnapshot]);

  const onSelectionDragStart: SelectionDragHandler = useCallback(() => {
    // 👇 make dragging a selection undoable
    takeSnapshot();
  }, [takeSnapshot]);

  const onDragOver = useCallback((event: React.DragEvent) => {
    event.preventDefault();
    if (event.dataTransfer.types.some((types) => types === "nodedata")) {
      event.dataTransfer.dropEffect = "move";
    } else {
      event.dataTransfer.dropEffect = "copy";
    }
  }, []);

  const onDrop = useCallback(
    (event: React.DragEvent) => {
      event.preventDefault();
      if (event.dataTransfer.types.some((types) => types === "nodedata")) {
        takeSnapshot();

        // Get the current bounds of the ReactFlow wrapper element
        const reactflowBounds =
          reactFlowWrapper.current?.getBoundingClientRect();

        // Extract the data from the drag event and parse it as a JSON object
        let data: { type: string; node?: APIClassType } = JSON.parse(
          event.dataTransfer.getData("nodedata")
        );

        // Calculate the position where the node should be created
        const position = reactFlowInstance!.screenToFlowPosition({
          x: event.clientX,
          y: event.clientY,
        });

        // Generate a unique node ID
        let { type } = data;
        let newId = getNodeId(type);
        let newNode: NodeType;

        if (data.type !== "groupNode") {
          // Create a new node object
          newNode = {
            id: newId,
            type: "genericNode",
            position,
            data: {
              ...data,
              id: newId,
            },
          };
        } else {
          // Create a new node object
          newNode = {
            id: newId,
            type: "genericNode",
            position,
            data: {
              ...data,
              id: newId,
            },
          };

          // Add the new node to the list of nodes in state
        }
        setNodes((nds) => nds.concat(newNode));
      } else if (event.dataTransfer.types.some((types) => types === "Files")) {
        takeSnapshot();
        if (event.dataTransfer.files.item(0)!.type === "application/json") {
<<<<<<< HEAD
          pasteFileOnFLow(event.dataTransfer.files.item(0)!);
=======
          const position = {
            x: event.clientX,
            y: event.clientY,
          };
          uploadFlow({
            newProject: false,
            isComponent: false,
            file: event.dataTransfer.files.item(0)!,
            position: position,
          }).catch((error) => {
            setErrorData({
              title: "Error uploading file",
              list: [error],
            });
          });
>>>>>>> b8698523
        } else {
          setErrorData({
            title: "Invalid file type",
            list: ["Please upload a JSON file"],
          });
        }
      }
    },
    // Specify dependencies for useCallback
    [getNodeId, reactFlowInstance, setNodes, takeSnapshot]
  );

  useEffect(() => {
    setExtraComponent(<ExtraSidebar />);
    setExtraNavigation({ title: "Components" });

    return () => {
      if (tabsState && tabsState[flow.id]?.isPending) {
        saveFlow(flow);
      }
    };
  }, []);

  const onEdgeUpdateStart = useCallback(() => {
    edgeUpdateSuccessful.current = false;
  }, []);

  const onEdgeUpdate = useCallback(
    (oldEdge: Edge, newConnection: Connection) => {
      if (isValidConnection(newConnection, reactFlowInstance!)) {
        edgeUpdateSuccessful.current = true;
        setEdges((els) => updateEdge(oldEdge, newConnection, els));
      }
    },
    [reactFlowInstance, setEdges]
  );

  const onEdgeUpdateEnd = useCallback((_, edge: Edge): void => {
    if (!edgeUpdateSuccessful.current) {
      setEdges((eds) => eds.filter((edg) => edg.id !== edge.id));
    }
    edgeUpdateSuccessful.current = true;
  }, []);

  const [selectionEnded, setSelectionEnded] = useState(true);

  const onSelectionEnd = useCallback(() => {
    setSelectionEnded(true);
  }, []);
  const onSelectionStart = useCallback((event: MouseEvent) => {
    event.preventDefault();
    setSelectionEnded(false);
  }, []);

  // Workaround to show the menu only after the selection has ended.
  useEffect(() => {
    if (selectionEnded && lastSelection && lastSelection.nodes.length > 1) {
      setSelectionMenuVisible(true);
    } else {
      setSelectionMenuVisible(false);
    }
  }, [selectionEnded, lastSelection]);

  const onSelectionChange = useCallback(
    (flow: OnSelectionChangeParams): void => {
      setLastSelection(flow);
    },
    []
  );

  const onPaneClick = useCallback((flow) => {
    setFilterEdge([]);
  }, []);

  const onMove = useCallback(() => {
    saveCurrentFlowTimeout();
    //@ts-ignore
    setTabsState((prev: FlowsState) => {
      return {
        ...prev,
        [tabId]: {
          ...prev[tabId],
          isPending: true,
        },
      };
    });
  }, [setTabsState, saveCurrentFlowTimeout]);

  return (
    <div className="flex h-full overflow-hidden">
      {!view && <ExtraSidebar />}
      {/* Main area */}
      <main className="flex flex-1">
        {/* Primary column */}
        <div className="h-full w-full">
          <div className="h-full w-full" ref={reactFlowWrapper}>
            {Object.keys(templates).length > 0 &&
            Object.keys(types).length > 0 ? (
              <div id="react-flow-id" className="h-full w-full">
                <div
                  className={cn(
                    "relative flex h-full w-full items-center justify-center bg-background",
                    !loading ? "hidden" : ""
                  )}
                >
                  <Loading />
                </div>
                <ReactFlow
                  nodes={nodes}
                  onMove={onMove}
                  edges={edges}
                  onNodesChange={onNodesChangeMod}
                  onEdgesChange={onEdgesChangeMod}
                  onConnect={onConnect}
                  disableKeyboardA11y={true}
                  onInit={setReactFlowInstance}
                  nodeTypes={nodeTypes}
                  onEdgeUpdate={onEdgeUpdate}
                  onEdgeUpdateStart={onEdgeUpdateStart}
                  onEdgeUpdateEnd={onEdgeUpdateEnd}
                  onNodeDragStart={onNodeDragStart}
                  onSelectionDragStart={onSelectionDragStart}
                  onSelectionEnd={onSelectionEnd}
                  onSelectionStart={onSelectionStart}
                  connectionLineComponent={ConnectionLineComponent}
                  onDragOver={onDragOver}
                  onDrop={onDrop}
                  onSelectionChange={onSelectionChange}
                  deleteKeyCode={[]}
                  className="theme-attribution"
                  minZoom={0.01}
                  maxZoom={8}
                  zoomOnScroll={!view}
                  zoomOnPinch={!view}
                  panOnDrag={!view}
                  proOptions={{ hideAttribution: true }}
                  onPaneClick={onPaneClick}
                >
                  <Background className="" />
                  {!view && (
                    <Controls
                      className="bg-muted fill-foreground stroke-foreground text-primary
                   [&>button]:border-b-border hover:[&>button]:bg-border"
                    ></Controls>
                  )}
                  <SelectionMenu
                    isVisible={selectionMenuVisible}
                    nodes={lastSelection?.nodes}
                    onClick={() => {
                      takeSnapshot();
                      if (
                        validateSelection(lastSelection!, edges).length === 0
                      ) {
                        const { newFlow } = generateFlow(
                          lastSelection!,
                          reactFlowInstance!,
                          getRandomName()
                        );
                        const newGroupNode = generateNodeFromFlow(
                          newFlow,
                          getNodeId
                        );
                        setNodes((oldNodes) => [
                          ...oldNodes.filter(
                            (oldNodes) =>
                              !lastSelection?.nodes.some(
                                (selectionNode) =>
                                  selectionNode.id === oldNodes.id
                              )
                          ),
                          newGroupNode,
                        ]);
                        setEdges((oldEdges) =>
                          oldEdges.filter(
                            (oldEdge) =>
                              !lastSelection!.nodes.some(
                                (selectionNode) =>
                                  selectionNode.id === oldEdge.target ||
                                  selectionNode.id === oldEdge.source
                              )
                          )
                        );
                      } else {
                        setErrorData({
                          title: "Invalid selection",
                          list: validateSelection(lastSelection!, edges),
                        });
                      }
                    }}
                  />
                </ReactFlow>
                {!view && (
                  <Chat flow={flow} reactFlowInstance={reactFlowInstance!} />
                )}
              </div>
            ) : (
              <></>
            )}
          </div>
        </div>
      </main>
    </div>
  );
}<|MERGE_RESOLUTION|>--- conflicted
+++ resolved
@@ -67,12 +67,8 @@
     tabsState,
     saveFlow,
     setTabsState,
-<<<<<<< HEAD
     selectedFlowId,
-=======
-    tabId,
     saveCurrentFlow,
->>>>>>> b8698523
   } = useContext(FlowsContext);
   const { types, templates } = useContext(typesContext);
   const {
@@ -189,20 +185,7 @@
   const timeoutRef = useRef<NodeJS.Timeout>();
 
   useEffect(() => {
-<<<<<<< HEAD
-    if (reactFlowInstance && flow) {
-      flow.data = reactFlowInstance.toObject();
-      setFlow({ ...flow });
-      console.log("update", JSON.parse(JSON.stringify(flow)));
-      updateFlow(flow);
-    }
-    // eslint-disable-next-line react-hooks/exhaustive-deps
-  }, [edges, nodes]);
-  //update flow when tabs change
-  useEffect(() => {
-=======
     setLoading(true);
->>>>>>> b8698523
     setNodes(flow?.data?.nodes ?? []);
     setEdges(flow?.data?.edges ?? []);
     setViewport(flow?.data?.viewport ?? { zoom: 1, x: 0, y: 0 });
@@ -259,31 +242,11 @@
       });
       saveCurrentFlowTimeout();
     },
-<<<<<<< HEAD
-    [onEdgesChange, setNodes, setTabsState, selectedFlowId]
-=======
-    [onEdgesChange, setNodes, setTabsState, saveCurrentFlowTimeout, tabId]
->>>>>>> b8698523
+    [onEdgesChange, setNodes, setTabsState, saveCurrentFlowTimeout, selectedFlowId]
   );
 
   const onNodesChangeMod = useCallback(
     (change: NodeChange[]) => {
-<<<<<<< HEAD
-      onNodesChange(change);
-      updateInputsOutputs(flow);
-      //@ts-ignore
-      setTabsState((prev: FlowsState) => {
-        return {
-          ...prev,
-          [selectedFlowId]: {
-            ...prev[selectedFlowId],
-            isPending: true,
-          },
-        };
-      });
-    },
-    [onNodesChange, setTabsState, selectedFlowId]
-=======
       const changeString = JSON.stringify(change);
       if (changeString !== nodesOnFlow) {
         onNodesChange(change);
@@ -292,8 +255,8 @@
         setTabsState((prev: FlowsState) => {
           return {
             ...prev,
-            [tabId]: {
-              ...prev[tabId],
+            [selectedFlowId]: {
+              ...prev[selectedFlowId],
               isPending: true,
             },
           };
@@ -301,8 +264,7 @@
         saveCurrentFlowTimeout();
       }
     },
-    [onNodesChange, setTabsState, tabId, updateNodeFlow, saveCurrentFlowTimeout]
->>>>>>> b8698523
+    [onNodesChange, setTabsState, selectedFlowId, updateNodeFlow, saveCurrentFlowTimeout]
   );
 
   function updateNodeFlow(changeString: string) {
@@ -345,8 +307,8 @@
       setTabsState((prev: FlowsState) => {
         return {
           ...prev,
-          [tabId]: {
-            ...prev[tabId],
+          [selectedFlowId]: {
+            ...prev[selectedFlowId],
             isPending: true,
           },
         };
@@ -431,9 +393,6 @@
       } else if (event.dataTransfer.types.some((types) => types === "Files")) {
         takeSnapshot();
         if (event.dataTransfer.files.item(0)!.type === "application/json") {
-<<<<<<< HEAD
-          pasteFileOnFLow(event.dataTransfer.files.item(0)!);
-=======
           const position = {
             x: event.clientX,
             y: event.clientY,
@@ -449,7 +408,6 @@
               list: [error],
             });
           });
->>>>>>> b8698523
         } else {
           setErrorData({
             title: "Invalid file type",
@@ -530,8 +488,8 @@
     setTabsState((prev: FlowsState) => {
       return {
         ...prev,
-        [tabId]: {
-          ...prev[tabId],
+        [selectedFlowId]: {
+          ...prev[selectedFlowId],
           isPending: true,
         },
       };
