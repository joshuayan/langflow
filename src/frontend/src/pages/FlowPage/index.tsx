import { useContext, useEffect } from "react";
import { useParams } from "react-router-dom";
import Header from "../../components/headerComponent";
import { flowManagerContext } from "../../contexts/flowManagerContext";
import { FlowsContext } from "../../contexts/flowsContext";
import Page from "./components/PageComponent";

export default function FlowPage(): JSX.Element {
<<<<<<< HEAD
  const { setFlow } = useContext(flowManagerContext);
  const { flows, selectedFlowId, setFlowId } = useContext(FlowsContext);
=======
  const { flows, tabId, setTabId, version } = useContext(FlowsContext);
>>>>>>> b8698523
  const { id } = useParams();

  // Set flow tab id
  useEffect(() => {
    setFlowId(id!);
    setFlow(flows.find((flow) => flow.id === id!)!);
  }, [id, flows]);

<<<<<<< HEAD
  // Initialize state variable for the version
  const [version, setVersion] = useState("");
  useEffect(() => {
    getVersion().then((data) => {
      setVersion(data.version);
    });
  }, []);
=======
>>>>>>> b8698523
  return (
    <>
      <Header />
      <div className="flow-page-positioning">
        {flows.length > 0 &&
          selectedFlowId !== "" &&
          flows.findIndex((flow) => flow.id === selectedFlowId) !== -1 && (
            <Page flow={flows.find((flow) => flow.id === selectedFlowId)!} />
          )}
        <a
          target={"_blank"}
          href="https://logspace.ai/"
          className="logspace-page-icon"
        >
          {version && <div className="mt-1">⛓️ Langflow v{version}</div>}
          <div className={version ? "mt-2" : "mt-1"}>Created by Logspace</div>
        </a>
      </div>
    </>
  );
}<|MERGE_RESOLUTION|>--- conflicted
+++ resolved
@@ -6,12 +6,8 @@
 import Page from "./components/PageComponent";
 
 export default function FlowPage(): JSX.Element {
-<<<<<<< HEAD
   const { setFlow } = useContext(flowManagerContext);
   const { flows, selectedFlowId, setFlowId } = useContext(FlowsContext);
-=======
-  const { flows, tabId, setTabId, version } = useContext(FlowsContext);
->>>>>>> b8698523
   const { id } = useParams();
 
   // Set flow tab id
@@ -20,7 +16,6 @@
     setFlow(flows.find((flow) => flow.id === id!)!);
   }, [id, flows]);
 
-<<<<<<< HEAD
   // Initialize state variable for the version
   const [version, setVersion] = useState("");
   useEffect(() => {
@@ -28,8 +23,6 @@
       setVersion(data.version);
     });
   }, []);
-=======
->>>>>>> b8698523
   return (
     <>
       <Header />
