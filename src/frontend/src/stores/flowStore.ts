import { cloneDeep } from "lodash";
import {
  Edge,
  EdgeChange,
  Node,
  NodeChange,
  addEdge,
  applyEdgeChanges,
  applyNodeChanges,
} from "reactflow";
import { create } from "zustand";
import {
  FLOW_BUILD_SUCCESS_ALERT,
  MISSED_ERROR_ALERT,
} from "../constants/alerts_constants";
import { BuildStatus } from "../constants/enums";
import { getFlowPool } from "../controllers/API";
import { VertexBuildTypeAPI } from "../types/api";
import {
  NodeDataType,
  NodeType,
  sourceHandleType,
  targetHandleType,
} from "../types/flow";
import {
  ChatOutputType,
  FlowPoolObjectType,
  FlowStoreType,
  chatInputType,
} from "../types/zustand/flow";
import { buildVertices } from "../utils/buildUtils";
import {
  checkChatInput,
  cleanEdges,
  getHandleId,
  getNodeId,
  scapeJSONParse,
  scapedJSONStringfy,
<<<<<<< HEAD
  updateHandleColors,
=======
  validateNodes,
>>>>>>> 1ae8be9c
} from "../utils/reactflowUtils";
import { getInputsAndOutputs } from "../utils/storeUtils";
import useAlertStore from "./alertStore";
import { useDarkStore } from "./darkStore";
import useFlowsManagerStore from "./flowsManagerStore";

// this is our useStore hook that we can use in our components to get parts of the store and call actions
const useFlowStore = create<FlowStoreType>((set, get) => ({
  lastEdges: [],
  setLastEdges: (newState) => {
    set({ lastEdges: newState });
  },
  sseData: {},
  flowState: undefined,
  flowBuildStatus: {},
  nodes: [],
  edges: [],
  isBuilding: false,
  isPending: true,
  hasIO: false,
  reactFlowInstance: null,
  lastCopiedSelection: null,
  flowPool: {},
  inputs: [],
  outputs: [],
  setFlowPool: (flowPool) => {
    set({ flowPool });
  },
  addDataToFlowPool: (data: FlowPoolObjectType, nodeId: string) => {
    let newFlowPool = cloneDeep({ ...get().flowPool });
    if (!newFlowPool[nodeId]) newFlowPool[nodeId] = [data];
    else {
      newFlowPool[nodeId].push(data);
    }
    get().setFlowPool(newFlowPool);
  },
  updateFlowPool: (
    nodeId: string,
    data: FlowPoolObjectType | ChatOutputType | chatInputType,
    buildId?: string
  ) => {
    let newFlowPool = cloneDeep({ ...get().flowPool });
    if (!newFlowPool[nodeId]) {
      return;
    } else {
      let index = newFlowPool[nodeId].length - 1;
      if (buildId) {
        index = newFlowPool[nodeId].findIndex((flow) => flow.id === buildId);
      }
      //check if the data is a flowpool object
      if ((data as FlowPoolObjectType).data?.artifacts !== undefined) {
        newFlowPool[nodeId][index] = data as FlowPoolObjectType;
      }
      //update data artifact
      else {
        newFlowPool[nodeId][index].data.artifacts = data;
      }
    }
    get().setFlowPool(newFlowPool);
  },
  CleanFlowPool: () => {
    get().setFlowPool({});
  },
  setPending: (isPending) => {
    set({ isPending });
  },
  resetFlow: ({ nodes, edges, viewport }) => {
    const currentFlow = useFlowsManagerStore.getState().currentFlow;
    let newEdges = cleanEdges(nodes, edges);
    const { inputs, outputs } = getInputsAndOutputs(nodes);
    set({
      nodes,
      edges: newEdges,
      flowState: undefined,
      inputs,
      outputs,
      hasIO: inputs.length > 0 || outputs.length > 0,
    });
    get().reactFlowInstance!.setViewport(viewport);
    if (currentFlow) {
      getFlowPool({ flowId: currentFlow.id }).then((flowPool) => {
        set({ flowPool: flowPool.data.vertex_builds });
      });
    }
  },
  setIsBuilding: (isBuilding) => {
    set({ isBuilding });
  },
  setFlowState: (flowState) => {
    const newFlowState =
      typeof flowState === "function" ? flowState(get().flowState) : flowState;

    if (newFlowState !== get().flowState) {
      set(() => ({
        flowState: newFlowState,
      }));
    }
  },
  setReactFlowInstance: (newState) => {
    set({ reactFlowInstance: newState });
  },
  onNodesChange: (changes: NodeChange[]) => {
    set({
      nodes: applyNodeChanges(changes, get().nodes),
    });
  },
  onEdgesChange: (changes: EdgeChange[]) => {
    set({
      edges: applyEdgeChanges(changes, get().edges),
    });
  },
  setNodes: (change) => {
    let newChange = typeof change === "function" ? change(get().nodes) : change;
    let newEdges = cleanEdges(newChange, get().edges);
    const { inputs, outputs } = getInputsAndOutputs(newChange);

    set({
      edges: newEdges,
      nodes: newChange,
      flowState: undefined,
      inputs,
      outputs,
      hasIO: inputs.length > 0 || outputs.length > 0,
    });

    const flowsManager = useFlowsManagerStore.getState();
    if (!get().isBuilding) {
      flowsManager.autoSaveCurrentFlow(
        newChange,
        newEdges,
        get().reactFlowInstance?.getViewport() ?? { x: 0, y: 0, zoom: 1 }
      );
    }
  },
  setEdges: (change) => {
    let newChange = typeof change === "function" ? change(get().edges) : change;
    set({
      edges: newChange,
      flowState: undefined,
    });

    const flowsManager = useFlowsManagerStore.getState();
    if (!get().isBuilding) {
      flowsManager.autoSaveCurrentFlow(
        get().nodes,
        newChange,
        get().reactFlowInstance?.getViewport() ?? { x: 0, y: 0, zoom: 1 }
      );
    }
  },
  setNode: (id: string, change: Node | ((oldState: Node) => Node)) => {
    let newChange =
      typeof change === "function"
        ? change(get().nodes.find((node) => node.id === id)!)
        : change;
    get().setNodes((oldNodes) =>
      oldNodes.map((node) => {
        if (node.id === id) {
          if ((node.data as NodeDataType).node?.frozen) {
            (newChange.data as NodeDataType).node!.frozen = false;
          }
          return newChange;
        }
        return node;
      })
    );
  },
  getNode: (id: string) => {
    return get().nodes.find((node) => node.id === id);
  },
  deleteNode: (nodeId) => {
    get().setNodes(
      get().nodes.filter((node) =>
        typeof nodeId === "string"
          ? node.id !== nodeId
          : !nodeId.includes(node.id)
      )
    );
  },
  deleteEdge: (edgeId) => {
    get().setEdges(
      get().edges.filter((edge) =>
        typeof edgeId === "string"
          ? edge.id !== edgeId
          : !edgeId.includes(edge.id)
      )
    );
  },
  paste: (selection, position) => {
    if (
      selection.nodes.some((node) => node.data.type === "ChatInput") &&
      checkChatInput(get().nodes)
    ) {
      useAlertStore.getState().setErrorData({
        title: "Error pasting components",
        list: ["You can only have one ChatInput component in the flow"],
      });
      return;
    }
    let minimumX = Infinity;
    let minimumY = Infinity;
    let idsMap = {};
    let newNodes: Node<NodeDataType>[] = get().nodes;
    let newEdges = get().edges;
    selection.nodes.forEach((node: Node) => {
      if (node.position.y < minimumY) {
        minimumY = node.position.y;
      }
      if (node.position.x < minimumX) {
        minimumX = node.position.x;
      }
    });

    const insidePosition = position.paneX
      ? { x: position.paneX + position.x, y: position.paneY! + position.y }
      : get().reactFlowInstance!.screenToFlowPosition({
          x: position.x,
          y: position.y,
        });

    selection.nodes.forEach((node: NodeType) => {
      // Generate a unique node ID
      let newId = getNodeId(node.data.type);
      idsMap[node.id] = newId;

      // Create a new node object
      const newNode: NodeType = {
        id: newId,
        type: "genericNode",
        position: {
          x: insidePosition.x + node.position!.x - minimumX,
          y: insidePosition.y + node.position!.y - minimumY,
        },
        data: {
          ...cloneDeep(node.data),
          id: newId,
        },
      };

      // Add the new node to the list of nodes in state
      newNodes = newNodes
        .map((node) => ({ ...node, selected: false }))
        .concat({ ...newNode, selected: false });
    });
    get().setNodes(newNodes);

    selection.edges.forEach((edge: Edge) => {
      let source = idsMap[edge.source];
      let target = idsMap[edge.target];
      const sourceHandleObject: sourceHandleType = scapeJSONParse(
        edge.sourceHandle!
      );
      let sourceHandle = scapedJSONStringfy({
        ...sourceHandleObject,
        id: source,
      });
      sourceHandleObject.id = source;

      edge.data.sourceHandle = sourceHandleObject;
      const targetHandleObject: targetHandleType = scapeJSONParse(
        edge.targetHandle!
      );
      let targetHandle = scapedJSONStringfy({
        ...targetHandleObject,
        id: target,
      });
      targetHandleObject.id = target;
      edge.data.targetHandle = targetHandleObject;
      let id = getHandleId(source, sourceHandle, target, targetHandle);
      newEdges = addEdge(
        {
          source,
          target,
          sourceHandle,
          targetHandle,
          id,
          data: cloneDeep(edge.data),
          // style: { strokeWidth: 3, stroke: "#7c3aed" },
          className:
            targetHandleObject.type === "Text"
              ? "stroke-gray-800 "
              : "stroke-gray-900 ",
          animated: targetHandleObject.type === "Text",
          selected: false,
        },
        newEdges.map((edge) => ({ ...edge, selected: false }))
      );
    });
    get().setEdges(newEdges);
  },
  setLastCopiedSelection: (newSelection, isCrop = false) => {
    if (isCrop) {
      const nodesIdsSelected = newSelection!.nodes.map((node) => node.id);
      const edgesIdsSelected = newSelection!.edges.map((edge) => edge.id);

      nodesIdsSelected.forEach((id) => {
        get().deleteNode(id);
      });

      edgesIdsSelected.forEach((id) => {
        get().deleteEdge(id);
      });

      const newNodes = get().nodes.filter(
        (node) => !nodesIdsSelected.includes(node.id)
      );
      const newEdges = get().edges.filter(
        (edge) => !edgesIdsSelected.includes(edge.id)
      );

      set({ nodes: newNodes, edges: newEdges });
    }

    set({ lastCopiedSelection: newSelection });
  },
  cleanFlow: () => {
    set({
      nodes: [],
      edges: [],
      flowState: undefined,
      getFilterEdge: [],
    });
  },
  setFilterEdge: (newState) => {
    set({ getFilterEdge: newState });
  },
  getFilterEdge: [],
  onConnect: (connection) => {
    updateHandleColors(connection);
    const dark = useDarkStore.getState().dark;
    // const commonMarkerProps = {
    //   type: MarkerType.ArrowClosed,
    //   width: 20,
    //   height: 20,
    //   color: dark ? "#555555" : "#000000",
    // };

    // const inputTypes = INPUT_TYPES;
    // const outputTypes = OUTPUT_TYPES;

    // const findNode = useFlowStore
    //   .getState()
    //   .nodes.find(
    //     (node) => node.id === connection.source || node.id === connection.target
    //   );

    // const sourceType = findNode?.data?.type;
    // let isIoIn = false;
    // let isIoOut = false;
    // if (sourceType) {
    //   isIoIn = inputTypes.has(sourceType);
    //   isIoOut = outputTypes.has(sourceType);
    // }

    let newEdges: Edge[] = [];
    get().setEdges((oldEdges) => {
      newEdges = addEdge(
        {
          ...connection,
          data: {
            targetHandle: scapeJSONParse(connection.targetHandle!),
            sourceHandle: scapeJSONParse(connection.sourceHandle!),
          },
<<<<<<< HEAD
          style: { strokeWidth: 3, stroke: "#7c3aed" },
          className:
            ((scapeJSONParse(connection.targetHandle!) as targetHandleType)
              .type === "Text"
              ? "stroke-foreground "
              : "stroke-foreground ") + " stroke-connection",
          markerEnd: isIoIn || isIoOut ? { ...commonMarkerProps } : undefined,
=======
          style: { stroke: "#555" },
          className: "stroke-foreground stroke-connection",
>>>>>>> 1ae8be9c
        },
        oldEdges
      );

      return newEdges;
    });
    useFlowsManagerStore
      .getState()
      .autoSaveCurrentFlow(
        get().nodes,
        newEdges,
        get().reactFlowInstance?.getViewport() ?? { x: 0, y: 0, zoom: 1 }
      );
    get().setLastEdges(newEdges);
  },
  unselectAll: () => {
    let newNodes = cloneDeep(get().nodes);
    newNodes.forEach((node) => {
      node.selected = false;
      let newEdges = cleanEdges(newNodes, get().edges);
      set({
        nodes: newNodes,
        edges: newEdges,
      });
    });
  },
  buildFlow: async ({
    startNodeId,
    stopNodeId,
    input_value,
  }: {
    startNodeId?: string;
    stopNodeId?: string;
    input_value?: string;
  }) => {
    get().setIsBuilding(true);
    const currentFlow = useFlowsManagerStore.getState().currentFlow;
    const setSuccessData = useAlertStore.getState().setSuccessData;
    const setErrorData = useAlertStore.getState().setErrorData;
    const setNoticeData = useAlertStore.getState().setNoticeData;
    function validateSubgraph(nodes: string[]) {
      const errors = validateNodes(
        get().nodes.filter((node) => nodes.includes(node.id)),
        get().edges
      );
      if (errors.length > 0) {
        setErrorData({
          title: MISSED_ERROR_ALERT,
          list: errors,
        });
        get().setIsBuilding(false);
        throw new Error("Invalid nodes");
      }
    }
    function handleBuildUpdate(
      vertexBuildData: VertexBuildTypeAPI,
      status: BuildStatus,
      runId: string
    ) {
      if (vertexBuildData && vertexBuildData.inactivated_vertices) {
        get().removeFromVerticesBuild(vertexBuildData.inactivated_vertices);
      }

      if (vertexBuildData.next_vertices_ids) {
        // next_vertices_ids is a list of vertices that are going to be built next
        // verticesLayers is a list of list of vertices ids, where each list is a layer of vertices
        // we want to add a new layer (next_vertices_ids) to the list of layers (verticesLayers)
        // and the values of next_vertices_ids to the list of vertices ids (verticesIds)
        const newLayers = [
          ...get().verticesBuild!.verticesLayers,
          vertexBuildData.next_vertices_ids,
        ];
        const newIds = [
          ...get().verticesBuild!.verticesIds,
          ...vertexBuildData.next_vertices_ids,
        ];
        get().updateVerticesBuild({
          verticesIds: newIds,
          verticesLayers: newLayers,
          runId: runId,
        });
        get().updateBuildStatus(
          vertexBuildData.next_vertices_ids,
          BuildStatus.TO_BUILD
        );
      }

      get().addDataToFlowPool(
        { ...vertexBuildData, buildId: runId },
        vertexBuildData.id
      );

      useFlowStore.getState().updateBuildStatus([vertexBuildData.id], status);
    }
    await buildVertices({
      input_value,
      flowId: currentFlow!.id,
      startNodeId,
      stopNodeId,
      onGetOrderSuccess: () => {
        setNoticeData({ title: "Running components" });
      },
      onBuildComplete: () => {
        const nodeId = startNodeId || stopNodeId;
        if (nodeId) {
          setSuccessData({
            title: `${
              get().nodes.find((node) => node.id === nodeId)?.data.node
                ?.display_name
            } built successfully`,
          });
        } else {
          setSuccessData({ title: FLOW_BUILD_SUCCESS_ALERT });
        }
        get().setIsBuilding(false);
      },
      onBuildUpdate: handleBuildUpdate,
      onBuildError: (title, list, idList) => {
        useFlowStore.getState().updateBuildStatus(idList, BuildStatus.BUILT);
        setErrorData({ list, title });
        get().setIsBuilding(false);
      },
      onBuildStart: (idList) => {
        console.log("onBuildStart", idList);
        useFlowStore.getState().updateBuildStatus(idList, BuildStatus.BUILDING);
      },
      validateNodes: validateSubgraph,
    });
    get().setIsBuilding(false);
    get().revertBuiltStatusFromBuilding();
  },
  getFlow: () => {
    return {
      nodes: get().nodes,
      edges: get().edges,
      viewport: get().reactFlowInstance?.getViewport()!,
    };
  },
  updateVerticesBuild: (
    vertices: {
      verticesIds: string[];
      verticesLayers: string[][];
      runId: string;
    } | null
  ) => {
    console.log("updateVerticesBuild", vertices);
    set({ verticesBuild: vertices });
  },
  verticesBuild: null,
  addToVerticesBuild: (vertices: string[]) => {
    const verticesBuild = get().verticesBuild;
    if (!verticesBuild) return;
    set({
      verticesBuild: {
        ...verticesBuild,
        verticesIds: [...verticesBuild.verticesIds, ...vertices],
      },
    });
  },
  removeFromVerticesBuild: (vertices: string[]) => {
    const verticesBuild = get().verticesBuild;
    if (!verticesBuild) return;
    set({
      verticesBuild: {
        ...verticesBuild,
        verticesIds: get().verticesBuild!.verticesIds.filter(
          (vertex) => !vertices.includes(vertex)
        ),
      },
    });
  },
  updateBuildStatus: (nodeIdList: string[], status: BuildStatus) => {
    console.log("updateBuildStatus", nodeIdList, status);
    const newFlowBuildStatus = { ...get().flowBuildStatus };
    nodeIdList.forEach((id) => {
      newFlowBuildStatus[id] = {
        status,
      };
      if (status == BuildStatus.BUILT) {
        const timestamp_string = new Date(Date.now()).toLocaleString();
        newFlowBuildStatus[id].timestamp = timestamp_string;
      }
      console.log("updateBuildStatus", newFlowBuildStatus);
    });
    set({ flowBuildStatus: newFlowBuildStatus });
  },
  revertBuiltStatusFromBuilding: () => {
    const newFlowBuildStatus = { ...get().flowBuildStatus };
    Object.keys(newFlowBuildStatus).forEach((id) => {
      if (newFlowBuildStatus[id].status === BuildStatus.BUILDING) {
        newFlowBuildStatus[id].status = BuildStatus.BUILT;
      }
    });
  },
}));

export default useFlowStore;<|MERGE_RESOLUTION|>--- conflicted
+++ resolved
@@ -2,6 +2,7 @@
 import {
   Edge,
   EdgeChange,
+  MarkerType,
   Node,
   NodeChange,
   addEdge,
@@ -13,6 +14,7 @@
   FLOW_BUILD_SUCCESS_ALERT,
   MISSED_ERROR_ALERT,
 } from "../constants/alerts_constants";
+import { INPUT_TYPES, OUTPUT_TYPES } from "../constants/constants";
 import { BuildStatus } from "../constants/enums";
 import { getFlowPool } from "../controllers/API";
 import { VertexBuildTypeAPI } from "../types/api";
@@ -36,11 +38,8 @@
   getNodeId,
   scapeJSONParse,
   scapedJSONStringfy,
-<<<<<<< HEAD
   updateHandleColors,
-=======
   validateNodes,
->>>>>>> 1ae8be9c
 } from "../utils/reactflowUtils";
 import { getInputsAndOutputs } from "../utils/storeUtils";
 import useAlertStore from "./alertStore";
@@ -371,29 +370,29 @@
   onConnect: (connection) => {
     updateHandleColors(connection);
     const dark = useDarkStore.getState().dark;
-    // const commonMarkerProps = {
-    //   type: MarkerType.ArrowClosed,
-    //   width: 20,
-    //   height: 20,
-    //   color: dark ? "#555555" : "#000000",
-    // };
-
-    // const inputTypes = INPUT_TYPES;
-    // const outputTypes = OUTPUT_TYPES;
-
-    // const findNode = useFlowStore
-    //   .getState()
-    //   .nodes.find(
-    //     (node) => node.id === connection.source || node.id === connection.target
-    //   );
-
-    // const sourceType = findNode?.data?.type;
-    // let isIoIn = false;
-    // let isIoOut = false;
-    // if (sourceType) {
-    //   isIoIn = inputTypes.has(sourceType);
-    //   isIoOut = outputTypes.has(sourceType);
-    // }
+    const commonMarkerProps = {
+      type: MarkerType.ArrowClosed,
+      width: 20,
+      height: 20,
+      color: dark ? "#555555" : "#000000",
+    };
+
+    const inputTypes = INPUT_TYPES;
+    const outputTypes = OUTPUT_TYPES;
+
+    const findNode = useFlowStore
+      .getState()
+      .nodes.find(
+        (node) => node.id === connection.source || node.id === connection.target
+      );
+
+    const sourceType = findNode?.data?.type;
+    let isIoIn = false;
+    let isIoOut = false;
+    if (sourceType) {
+      isIoIn = inputTypes.has(sourceType);
+      isIoOut = outputTypes.has(sourceType);
+    }
 
     let newEdges: Edge[] = [];
     get().setEdges((oldEdges) => {
@@ -404,7 +403,6 @@
             targetHandle: scapeJSONParse(connection.targetHandle!),
             sourceHandle: scapeJSONParse(connection.sourceHandle!),
           },
-<<<<<<< HEAD
           style: { strokeWidth: 3, stroke: "#7c3aed" },
           className:
             ((scapeJSONParse(connection.targetHandle!) as targetHandleType)
@@ -412,10 +410,6 @@
               ? "stroke-foreground "
               : "stroke-foreground ") + " stroke-connection",
           markerEnd: isIoIn || isIoOut ? { ...commonMarkerProps } : undefined,
-=======
-          style: { stroke: "#555" },
-          className: "stroke-foreground stroke-connection",
->>>>>>> 1ae8be9c
         },
         oldEdges
       );
