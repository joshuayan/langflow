--- conflicted
+++ resolved
@@ -34,13 +34,8 @@
     // look for the message list backwards to find the message faster
     set((state) => {
       const updatedMessages = [...state.messages];
-<<<<<<< HEAD
-      for (let i = get().messages.length - 1; i >= 0; i--) {
-        if (get().messages[i].id === message.id) {
-=======
       for (let i = state.messages.length - 1; i >= 0; i--) {
         if (state.messages[i].id === message.id) {
->>>>>>> 4bb4f02e
           updatedMessages[i] = { ...updatedMessages[i], ...message };
           break;
         }
