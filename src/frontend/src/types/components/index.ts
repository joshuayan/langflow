import { ReactElement, ReactNode, SetStateAction } from "react";
import { ReactFlowJsonObject } from "reactflow";
import { InputOutput } from "../../constants/enums";
import { APIClassType, APITemplateType, TemplateVariableType } from "../api";
import { ChatMessageType } from "../chat";
import { FlowStyleType, FlowType, NodeDataType, NodeType } from "../flow/index";
import { sourceHandleType, targetHandleType } from "./../flow/index";
export type InputComponentType = {
  autoFocus?: boolean;
  onBlur?: (event: React.FocusEvent<HTMLInputElement>) => void;
  value?: string;
  disabled?: boolean;
  onChange?: (value: string) => void;
  password: boolean;
  required?: boolean;
  isForm?: boolean;
  editNode?: boolean;
  onChangePass?: (value: boolean | boolean) => void;
  showPass?: boolean;
  placeholder?: string;
  className?: string;
  id?: string;
  blurOnEnter?: boolean;
  optionsIcon?: string;
  optionsPlaceholder?: string;
  options?: string[];
  optionsButton?: ReactElement;
  optionButton?: (option: string) => ReactElement;
  selectedOption?: string;
  setSelectedOption?: (value: string) => void;
};
export type ToggleComponentType = {
  enabled: boolean;
  setEnabled: (state: boolean) => void;
  disabled: boolean | undefined;
  size: "small" | "medium" | "large";
  id?: string;
  editNode?: boolean;
};
export type DropDownComponentType = {
  disabled?: boolean;
  isLoading?: boolean;
  value: string;
  options: string[];
  onSelect: (value: string) => void;
  editNode?: boolean;
  id?: string;
};
export type ParameterComponentType = {
  data: NodeDataType;
  title: string;
  id: sourceHandleType | targetHandleType;
  color: string;
  left: boolean;
  type: string | undefined;
  required?: boolean;
  name?: string;
  tooltipTitle: string | undefined;
  optionalHandle?: Array<String> | null;
  info?: string;
  proxy?: { field: string; id: string };
  showNode?: boolean;
  index?: string;
  onCloseModal?: (close: boolean) => void;
};
export type InputListComponentType = {
  value: string[];
  onChange: (value: string[]) => void;
  disabled: boolean;
  editNode?: boolean;
  componentName?: string;
};

export type InputGlobalComponentType = {
  disabled: boolean;
  onChange: (value: string) => void;
  setDb: (value: boolean) => void;
  name: string;
  data: NodeDataType;
  editNode?: boolean;
};

export type InputGlobalComponentType = {
  disabled: boolean;
  onChange: (value: string) => void;
  setDb: (value: boolean) => void;
  name: string;
  data: NodeDataType;
  editNode?: boolean;
};

export type KeyPairListComponentType = {
  value: any;
  onChange: (value: Object[]) => void;
  disabled: boolean;
  editNode?: boolean;
  duplicateKey?: boolean;
  editNodeModal?: boolean;
  isList?: boolean;
};

export type DictComponentType = {
  value: any;
  onChange: (value) => void;
  disabled: boolean;
  editNode?: boolean;
  id?: string;
};

export type TextAreaComponentType = {
  field_name?: string;
  nodeClass?: APIClassType;
  setNodeClass?: (value: APIClassType) => void;
  disabled: boolean;
  onChange: (value: string[] | string) => void;
  value: string;
  editNode?: boolean;
  id?: string;
  readonly?: boolean;
};

export type PromptAreaComponentType = {
  field_name?: string;
  nodeClass?: APIClassType;
  setNodeClass?: (value: APIClassType, code?: string) => void;
  disabled: boolean;
  onChange: (value: string[] | string) => void;
  value: string;
  readonly?: boolean;
  editNode?: boolean;
  id?: string;
};

export type CodeAreaComponentType = {
  setOpenModal?: (bool: boolean) => void;
  disabled: boolean;
  onChange: (value: string[] | string) => void;
  value: string;
  editNode?: boolean;
  nodeClass?: APIClassType;
  setNodeClass?: (value: APIClassType, code?: string) => void;
  dynamic?: boolean;
  id?: string;
  readonly?: boolean;
  open?: boolean;
  setOpen?: (open: boolean) => void;
};

export type FileComponentType = {
  IOInputProps?;
  disabled: boolean;
  onChange: (value: string[] | string) => void;
  value: string;
  fileTypes: Array<string>;
  onFileChange: (value: string) => void;
  editNode?: boolean;
  nodeToChange?: NodeDataType;
};

export type DisclosureComponentType = {
  children: ReactNode;
  openDisc: boolean;
  isChild?: boolean;
  button: {
    title: string;
    Icon: React.ElementType;
    buttons?: {
      Icon: ReactElement;
      title: string;
      onClick: (event?: React.MouseEvent) => void;
    }[];
  };
  testId?: string;
};

export type RangeSpecType = {
  min: number;
  max: number;
  step: number;
};

export type IntComponentType = {
  value: string;
  disabled?: boolean;
  rangeSpec: RangeSpecType;
  onChange: (value: string) => void;
  editNode?: boolean;
  id?: string;
};

export type FloatComponentType = {
  value: string;
  disabled?: boolean;
  onChange: (value: string) => void;
  rangeSpec: RangeSpecType;
  editNode?: boolean;
  id?: string;
};

export type TooltipComponentType = {
  children: ReactElement;
  title: string | ReactElement;
  placement?:
    | "bottom-end"
    | "bottom-start"
    | "bottom"
    | "left-end"
    | "left-start"
    | "left"
    | "right-end"
    | "right-start"
    | "right"
    | "top-end"
    | "top-start"
    | "top";
};

export type ProgressBarType = {
  children?: ReactElement;
  value?: number;
  max?: number;
};

export type RadialProgressType = {
  value?: number;
  color?: string;
};

export type AccordionComponentType = {
  children?: ReactElement;
  open?: string[];
  trigger?: string | ReactElement;
  keyValue?: string;
  openDisc?: boolean;
  sideBar?: boolean;
};
export type Side = "top" | "right" | "bottom" | "left";

export type ShadTooltipProps = {
  delayDuration?: number;
  side?: Side;
  content: ReactNode;
  children: ReactNode;
  style?: string;
};
export type ShadToolTipType = {
  content?: ReactNode | null;
  side?: "top" | "right" | "bottom" | "left";
  asChild?: boolean;
  children?: ReactElement;
  delayDuration?: number;
  styleClasses?: string;
};

export type TextHighlightType = {
  value?: string;
  side?: "top" | "right" | "bottom" | "left";
  asChild?: boolean;
  children?: ReactElement;
  delayDuration?: number;
};

export interface IVarHighlightType {
  name: string;
}

export type IconComponentProps = {
  name: string;
  className?: string;
  iconColor?: string;
  onClick?: () => void;
  stroke?: string;
  strokeWidth?: number;
  id?: string;
};

export type InputProps = {
  name: string | null;
  description: string | null;
  maxLength?: number;
  setName?: (name: string) => void;
  setDescription?: (description: string) => void;
  invalidNameList?: string[];
};

export type TooltipProps = {
  selector: string;
  content?: string;
  disabled?: boolean;
  htmlContent?: React.ReactNode;
  className?: string; // This should use !impornant to override the default styles eg: '!bg-white'
  position?: "top" | "right" | "bottom" | "left";
  clickable?: boolean;
  children: React.ReactNode;
  delayShow?: number;
};

export type LoadingComponentProps = {
  remSize: number;
};

export type ContentProps = {
  children: ReactNode;
};
export type HeaderProps = { children: ReactNode; description: string };
export type TriggerProps = {
  children: ReactNode;
  tooltipContent?: ReactNode;
  side?: "top" | "right" | "bottom" | "left";
};

export interface languageMap {
  [key: string]: string | undefined;
}

export type signUpInputStateType = {
  password: string;
  cnfPassword: string;
  username: string;
};

export type inputHandlerEventType = {
  target: {
    value: string;
    name: string;
  };
};
export type PaginatorComponentType = {
  pageSize: number;
  pageIndex: number;
  rowsCount?: number[];
  totalRowsCount: number;
  paginate: (pageIndex: number, pageSize: number) => void;
  storeComponent?: boolean;
};

export type ConfirmationModalType = {
  onCancel?: () => void;
  title: string;
  titleHeader?: string;
  destructive?: boolean;
  modalContentTitle?: string;
  cancelText: string;
  confirmationText: string;
  children:
    | [React.ReactElement<ContentProps>, React.ReactElement<TriggerProps>]
    | React.ReactElement<ContentProps>;
  icon: string;
  data?: any;
  index?: number;
  onConfirm: (index, data) => void;
  open?: boolean;
  onClose?: (close: boolean) => void;
  size?:
    | "x-small"
    | "smaller"
    | "small"
    | "medium"
    | "large"
    | "large-h-full"
    | "small-h-full"
    | "medium-h-full";
};

export type UserManagementType = {
  title: string;
  titleHeader: string;
  cancelText: string;
  confirmationText: string;
  children: ReactElement;
  icon: string;
  data?: any;
  index?: number;
  asChild?: boolean;
  onConfirm: (index, data) => void;
};

export type loginInputStateType = {
  username: string;
  password: string;
};

export type patchUserInputStateType = {
  password: string;
  cnfPassword: string;
  gradient: string;
};

export type UserInputType = {
  username: string;
  password: string;
  is_active?: boolean;
  is_superuser?: boolean;
  id?: string;
  create_at?: string;
  updated_at?: string;
};

export type ApiKeyType = {
  title: string;
  cancelText: string;
  confirmationText: string;
  children: ReactElement;
  icon: string;
  data?: any;
  onCloseModal: () => void;
};

export type StoreApiKeyType = {
  children: ReactElement;
  disabled?: boolean;
};
export type groupedObjType = {
  family: string;
  type: string;
};

export type nodeGroupedObjType = {
  displayName: string;
  node: string[] | string;
};

type test = {
  [char: string]: string;
};

export type tweakType = Array<{
  [key: string]: {
    [char: string]: string;
  } & FlowStyleType;
}>;

export type uniqueTweakType = {
  [key: string]: {
    [char: string]: string;
  } & FlowStyleType;
};

export type apiModalTweakType = {
  current: Array<{
    [key: string]: {
      [char: string]: string | number;
    };
  }>;
};

export type nodeToolbarType = {
  data: {
    id: string;
    type: string;
    node: {
      base_classes: string[];
      description: string;
      display_name: string;
      documentation: string;
      template: APITemplateType;
    };
    value: void;
  };
  deleteNode: (idx: string) => void;
  openPopUp: (element: JSX.Element) => JSX.Element;
};

export type chatTriggerPropType = {
  open: boolean;
  isBuilt: boolean;
  canOpen: boolean;
  setOpen: (can: boolean) => void;
};

export type headerFlowsType = {
  data: ReactFlowJsonObject | null;
  description: string;
  id: string;
  name: string;
  style?: FlowStyleType;
};

export type chatInputType = {
  chatValue: string;
  inputRef: {
    current: any;
  };
  lockChat: boolean;
  noInput: boolean;
  sendMessage: (count?: number) => void;
  setChatValue: (value: string) => void;
};

export type editNodeToggleType = {
  advanced?: boolean;
  info?: string;
  list: boolean;
  multiline?: boolean;
  name?: string;
  password?: boolean;
  placeholder?: string;
  required: boolean;
  show: boolean;
  type: string;
};

export interface Props {
  language: string;
  value: string;
}

export type fileCardPropsType = {
  fileName: string;
  content: string;
  fileType: string;
};

export type nodeToolbarPropsType = {
  data: NodeDataType;
  deleteNode: (idx: string) => void;
  setShowNode: (boolean: any) => void;
  numberOfHandles: number;
  showNode: boolean;
  name?: string;
  openAdvancedModal?: boolean;
  onCloseAdvancedModal?: (close: boolean) => void;
  selected: boolean;
  updateNodeCode?: (
    newNodeClass: APIClassType,
    code: string,
    name: string
  ) => void;
  setShowState: (show: boolean | SetStateAction<boolean>) => void;
  isOutdated?: boolean;
};

export type parsedDataType = {
  id: string;
  params: string;
  progress: number;
  valid: boolean;
};

export type SanitizedHTMLWrapperType = {
  className: string;
  content: string;
  onClick: () => void;
  suppressWarning?: boolean;
};

export type iconsType = {
  [key: string]: React.ElementType;
};

export type modalHeaderType = {
  children: ReactNode;
  description: string | null;
};

export type codeAreaModalPropsType = {
  setValue: (value: string) => void;
  setOpenModal?: (bool: boolean) => void;
  value: string;
  nodeClass: APIClassType | undefined;
  setNodeClass: (Class: APIClassType, code?: string) => void | undefined;
  children: ReactNode;
  dynamic?: boolean;
  readonly?: boolean;
  open?: boolean;
  setOpen?: (open: boolean) => void;
};

export type chatMessagePropsType = {
  chat: ChatMessageType;
  lockChat: boolean;
  lastMessage: boolean;
  setLockChat: (lock: boolean) => void;
  updateChat: (
    chat: ChatMessageType,
    message: string,
    stream_url?: string
  ) => void;
};

export type genericModalPropsType = {
  field_name?: string;
  setValue: (value: string) => void;
  value: string;
  buttonText: string;
  modalTitle: string;
  type: number;
  nodeClass?: APIClassType;
  setNodeClass?: (Class: APIClassType, code?: string) => void;
  children: ReactNode;
  id?: string;
  readonly?: boolean;
};

export type newFlowModalPropsType = {
  open: boolean;
  setOpen: (open: boolean) => void;
};

export type IOModalPropsType = {
  children: JSX.Element;
  open: boolean;
  setOpen: (open: boolean) => void;
  disable?: boolean;
};

export type buttonBoxPropsType = {
  onClick: () => void;
  title: string;
  description: string;
  icon: ReactNode;
  bgColor: string;
  textColor: string;
  deactivate?: boolean;
  size: "small" | "medium" | "big";
};

export type FlowSettingsPropsType = {
  open: boolean;
  setOpen: (open: boolean) => void;
};

export type groupDataType = {
  [char: string]: string;
};

export type cardComponentPropsType = {
  data: FlowType;
  onDelete?: () => void;
  button?: JSX.Element;
};

type tabsArrayType = {
  code: string;
  image: string;
  language: string;
  mode: string;
  name: string;
  description?: string;
};

type getValueNodeType = {
  id: string;
  node: NodeType;
  type: string;
  value: null;
};

type codeTabsFuncTempType = {
  [key: string]: string | boolean;
};

export type codeTabsPropsType = {
  flow?: FlowType;
  tabs: Array<tabsArrayType>;
  activeTab: string;
  setActiveTab: (value: string) => void;
  isMessage?: boolean;
  tweaks?: {
    tweak?: { current: tweakType };
    tweaksList?: { current: Array<string> };
    buildContent?: (value: string) => ReactNode;
    getValue?: (
      value: string,
      node: NodeType,
      template: TemplateVariableType
    ) => string;
    buildTweakObject?: (
      tw: string,
      changes: string | string[] | boolean | number | Object[] | Object,
      template: TemplateVariableType
    ) => string | void;
  };
};

export type crashComponentPropsType = {
  error: {
    message: string;
    stack: string;
  };
  resetErrorBoundary: (args) => void;
};

export type validationStatusType = {
  id: string;
  data: object | any;
  params: string;
  progress?: number;
  valid: boolean;
  duration?: string;
};

export type ApiKey = {
  id: string;
  api_key: string;
  name: string;
  created_at: string;
  last_used_at: string;
  total_uses: number;
};
export type fetchErrorComponentType = {
  message: string;
  description: string;
  openModal?: boolean;
  setRetry: () => void;
  isLoadingHealth: boolean;
};

export type dropdownButtonPropsType = {
  firstButtonName: string;
  onFirstBtnClick: () => void;
  options: Array<{ name: string; onBtnClick: () => void }>;
  plusButton?: boolean;
  dropdownOptions?: boolean;
};

export type IOFieldViewProps = {
  type: InputOutput;
  fieldType: string;
  fieldId: string;
  left?: boolean;
};

export type UndrawCardComponentProps = { flow: FlowType };

export type chatViewProps = {
  sendMessage: (count?: number) => void;
  chatValue: string;
  setChatValue: (value: string) => void;
  lockChat: boolean;
  setLockChat: (lock: boolean) => void;
};

export type IOFileInputProps = {
  field: TemplateVariableType;
  updateValue: (e: any, type: string) => void;
};

export type toolbarSelectItemProps = {
  isMac: boolean;
  shift: boolean;
  keyboardKey: string;
  value: string;
  icon: string;
  styleObj?: {
    iconClasses?: string;
    commandClasses?: string;
    shiftClasses?: string;
    ctrlClasses?: string;
    keyClasses?: string;
    valueClasses?: string;
  };
<<<<<<< HEAD
=======
  dataTestId: string;
  ping?: boolean;
>>>>>>> 92d9a3f7
};<|MERGE_RESOLUTION|>--- conflicted
+++ resolved
@@ -750,9 +750,6 @@
     keyClasses?: string;
     valueClasses?: string;
   };
-<<<<<<< HEAD
-=======
   dataTestId: string;
   ping?: boolean;
->>>>>>> 92d9a3f7
 };