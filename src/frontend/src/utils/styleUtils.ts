import {
<<<<<<< HEAD
  ArrowDownUp,
=======
  ArrowUpToLine,
>>>>>>> 4544abe9
  Bell,
  BookMarked,
  Check,
  CheckCircle2,
  ChevronDown,
  ChevronLeft,
  ChevronRight,
  ChevronUp,
  ChevronsLeft,
  ChevronsRight,
  ChevronsUpDown,
  Circle,
  Clipboard,
  Code2,
  Compass,
  Copy,
  Cpu,
  Download,
  DownloadCloud,
  Edit,
  Eraser,
  ExternalLink,
  Eye,
  EyeOff,
  File,
  FileDown,
  FileSearch,
  FileSearch2,
  FileText,
  FileUp,
  Fingerprint,
  Gift,
  GitFork,
  GithubIcon,
  Hammer,
  HelpCircle,
  Home,
  Info,
  Key,
  Laptop2,
  Layers,
  Lightbulb,
  Link,
  Lock,
  LucideSend,
  Maximize2,
  Menu,
  MessageCircle,
  MessageSquare,
  MessagesSquare,
  Minimize2,
  Minus,
  MoonIcon,
  MoreHorizontal,
  Paperclip,
  Pencil,
  Plus,
  Redo,
  Rocket,
  Save,
  Scissors,
  Search,
  Settings2,
  Shield,
  Sparkles,
  Square,
  SunIcon,
  TerminalSquare,
  Trash2,
  Undo,
  Unplug,
  Upload,
  User,
  UserCog2,
  UserMinus2,
  UserPlus2,
  Users2,
  Variable,
  Wand2,
  Wrench,
  X,
  XCircle,
  Zap,
} from "lucide-react";
import { FaApple, FaGithub } from "react-icons/fa";
import { AirbyteIcon } from "../icons/Airbyte";
import { AnthropicIcon } from "../icons/Anthropic";
import { BingIcon } from "../icons/Bing";
import { ChromaIcon } from "../icons/ChromaIcon";
import { CohereIcon } from "../icons/Cohere";
import { EvernoteIcon } from "../icons/Evernote";
import { FBIcon } from "../icons/FacebookMessenger";
import { GitBookIcon } from "../icons/GitBook";
import { GoogleIcon } from "../icons/Google";
import { GradientSparkles } from "../icons/GradientSparkles";
import { HuggingFaceIcon } from "../icons/HuggingFace";
import { IFixIcon } from "../icons/IFixIt";
import { MetaIcon } from "../icons/Meta";
import { MidjourneyIcon } from "../icons/Midjorney";
import { MongoDBIcon } from "../icons/MongoDB";
import { NotionIcon } from "../icons/Notion";
import { OpenAiIcon } from "../icons/OpenAi";
import { PineconeIcon } from "../icons/Pinecone";
import { QDrantIcon } from "../icons/QDrant";
import { SearxIcon } from "../icons/Searx";
import SvgSlackIcon from "../icons/Slack/SlackIcon";
import { VertexAIIcon } from "../icons/VertexAI";
import SvgWikipedia from "../icons/Wikipedia/Wikipedia";
import SvgWolfram from "../icons/Wolfram/Wolfram";
import { HackerNewsIcon } from "../icons/hackerNews";
import { SupabaseIcon } from "../icons/supabase";
import { iconsType } from "../types/components";

export const gradients = [
  "bg-gradient-to-br from-gray-800 via-rose-700 to-violet-900",
  "bg-gradient-to-br from-green-200 via-green-300 to-blue-500",
  "bg-gradient-to-br from-yellow-200 via-yellow-400 to-yellow-700",
  "bg-gradient-to-br from-green-200 via-green-400 to-purple-700",
  "bg-gradient-to-br from-blue-100 via-blue-300 to-blue-500",
  "bg-gradient-to-br from-purple-400 to-yellow-400",
  "bg-gradient-to-br from-red-800 via-yellow-600 to-yellow-500",
  "bg-gradient-to-br from-blue-300 via-green-200 to-yellow-300",
  "bg-gradient-to-br from-blue-700 via-blue-800 to-gray-900",
  "bg-gradient-to-br from-green-300 to-purple-400",
  "bg-gradient-to-br from-yellow-200 via-pink-200 to-pink-400",
  "bg-gradient-to-br from-green-500 to-green-700",
  "bg-gradient-to-br from-rose-400 via-fuchsia-500 to-indigo-500",
  "bg-gradient-to-br from-sky-400 to-blue-500",
  "bg-gradient-to-br from-green-200 via-green-400 to-green-500",
  "bg-gradient-to-br from-red-400 via-gray-300 to-blue-500",
  "bg-gradient-to-br from-gray-900 to-gray-600 bg-gradient-to-r",
  "bg-gradient-to-br from-rose-500 via-red-400 to-red-500",
  "bg-gradient-to-br from-fuchsia-600 to-pink-600",
  "bg-gradient-to-br from-emerald-500 to-lime-600",
  "bg-gradient-to-br from-rose-500 to-indigo-700",
  "bg-gradient-to-br bg-gradient-to-tr from-violet-500 to-orange-300",
  "bg-gradient-to-br from-gray-900 via-purple-900 to-violet-600",
  "bg-gradient-to-br from-yellow-200 via-red-500 to-fuchsia-500",
  "bg-gradient-to-br from-sky-400 to-indigo-900",
  "bg-gradient-to-br from-amber-200 via-violet-600 to-sky-900",
  "bg-gradient-to-br from-amber-700 via-orange-300 to-rose-800",
  "bg-gradient-to-br from-gray-300 via-fuchsia-600 to-orange-600",
  "bg-gradient-to-br from-fuchsia-500 via-red-600 to-orange-400",
  "bg-gradient-to-br from-sky-400 via-rose-400 to-lime-400",
  "bg-gradient-to-br from-lime-600 via-yellow-300 to-red-600",
];

export const nodeColors: { [char: string]: string } = {
  prompts: "#4367BF",
  llms: "#6344BE",
  chains: "#FE7500",
  agents: "#903BBE",
  tools: "#FF3434",
  memories: "#F5B85A",
  advanced: "#000000",
  chat: "#198BF6",
  thought: "#272541",
  embeddings: "#42BAA7",
  documentloaders: "#7AAE42",
  vectorstores: "#AA8742",
  textsplitters: "#B47CB5",
  toolkits: "#DB2C2C",
  wrappers: "#E6277A",
  utilities: "#31A3CC",
  output_parsers: "#E6A627",
  str: "#049524",
  retrievers: "#e6b25a",
  unknown: "#9CA3AF",
  custom_components: "#ab11ab",
  io: "#e6b25a",
};

export const nodeNames: { [char: string]: string } = {
  prompts: "Prompts",
  llms: "LLMs",
  chains: "Chains",
  agents: "Agents",
  tools: "Tools",
  memories: "Memories",
  advanced: "Advanced",
  chat: "Chat",
  embeddings: "Embeddings",
  documentloaders: "Loaders",
  vectorstores: "Vector Stores",
  toolkits: "Toolkits",
  wrappers: "Wrappers",
  textsplitters: "Text Splitters",
  retrievers: "Retrievers",
  utilities: "Utilities",
  output_parsers: "Output Parsers",
  custom_components: "Custom",
  io: "I/O",
  unknown: "Other",
};

export const nodeIconsLucide: iconsType = {
  ArrowUpToLine: ArrowUpToLine,
  Chroma: ChromaIcon,
  AirbyteJSONLoader: AirbyteIcon,
  Anthropic: AnthropicIcon,
  ChatAnthropic: AnthropicIcon,
  BingSearchAPIWrapper: BingIcon,
  BingSearchRun: BingIcon,
  Cohere: CohereIcon,
  CohereEmbeddings: CohereIcon,
  EverNoteLoader: EvernoteIcon,
  FacebookChatLoader: FBIcon,
  GitbookLoader: GitBookIcon,
  GoogleSearchAPIWrapper: GoogleIcon,
  GoogleSearchResults: GoogleIcon,
  GoogleSearchRun: GoogleIcon,
  HNLoader: HackerNewsIcon,
  HuggingFaceHub: HuggingFaceIcon,
  HuggingFaceEmbeddings: HuggingFaceIcon,
  IFixitLoader: IFixIcon,
  Meta: MetaIcon,
  Midjorney: MidjourneyIcon,
  MongoDBAtlasVectorSearch: MongoDBIcon,
  NotionDirectoryLoader: NotionIcon,
  ChatOpenAI: OpenAiIcon,
  OpenAI: OpenAiIcon,
  OpenAIEmbeddings: OpenAiIcon,
  Pinecone: PineconeIcon,
  Qdrant: QDrantIcon,
  Searx: SearxIcon,
  SlackDirectoryLoader: SvgSlackIcon,
  SupabaseVectorStore: SupabaseIcon,
  VertexAI: VertexAIIcon,
  ChatVertexAI: VertexAIIcon,
  VertexAIEmbeddings: VertexAIIcon,
  agents: Rocket,
  User,
  WikipediaAPIWrapper: SvgWikipedia,
  chains: Link,
  memories: Cpu,
  llms: Lightbulb,
  prompts: TerminalSquare,
  tools: Wrench,
  advanced: Laptop2,
  chat: MessageCircle,
  embeddings: Fingerprint,
  documentloaders: Paperclip,
  vectorstores: Layers,
  toolkits: Hammer,
  textsplitters: Scissors,
  wrappers: Gift,
  utilities: Wand2,
  WolframAlphaAPIWrapper: SvgWolfram,
  output_parsers: Compass,
  retrievers: FileSearch,
  unknown: HelpCircle,
  WikipediaQueryRun: SvgWikipedia,
  WolframAlphaQueryRun: SvgWolfram,
  custom_components: GradientSparkles,
  io: ArrowDownUp,
  custom: Edit,
  Trash2,
  X,
  XCircle,
  Info,
  CheckCircle2,
  Zap,
  MessagesSquare,
  ExternalLink,
  ChevronsUpDown,
  Check,
  Home,
  Users2,
  SunIcon,
  MoonIcon,
  Bell,
  ChevronLeft,
  ChevronDown,
  Shield,
  Plus,
  Redo,
  Settings2,
  Undo,
  FileSearch2,
  ChevronRight,
  Circle,
  Clipboard,
  Code2,
  Variable,
  Download,
  Eraser,
  Lock,
  LucideSend,
  Sparkles,
  DownloadCloud,
  File,
  FileText,
  GitFork,
  GithubIcon,
  FileDown,
  FileUp,
  Menu,
  Save,
  Search,
  Copy,
  Upload,
  MessageSquare,
  MoreHorizontal,
  UserMinus2,
  UserPlus2,
  Pencil,
  ChevronsRight,
  ChevronsLeft,
  FaGithub,
  FaApple,
  EyeOff,
  Eye,
  UserCog2,
  Key,
  Unplug,
  BookMarked,
  ChevronUp,
  Minus,
  Square,
  Minimize2,
  Maximize2,
};<|MERGE_RESOLUTION|>--- conflicted
+++ resolved
@@ -1,9 +1,6 @@
 import {
-<<<<<<< HEAD
   ArrowDownUp,
-=======
   ArrowUpToLine,
->>>>>>> 4544abe9
   Bell,
   BookMarked,
   Check,
