import { expect, test } from "@playwright/test";
import { addLegacyComponents } from "../../utils/add-legacy-components";
import { awaitBootstrapTest } from "../../utils/await-bootstrap-test";
import { zoomOut } from "../../utils/zoom-out";

test(
  "should process loop with update data correctly",
  { tag: ["@release", "@workspace", "@components"] },
  async ({ page }) => {
    await awaitBootstrapTest(page);
    await page.getByTestId("blank-flow").click();

    await addLegacyComponents(page);

    await page.waitForSelector(
      '[data-testid="sidebar-custom-component-button"]',
      {
        timeout: 3000,
      },
    );

    // Add URL component
    await page.getByTestId("sidebar-search-input").click();
    await page.getByTestId("sidebar-search-input").fill("url");
    await page.waitForSelector('[data-testid="dataURL"]', {
      timeout: 1000,
    });

    await zoomOut(page, 3);

    await page
      .getByTestId("dataURL")
      .dragTo(page.locator('//*[@id="react-flow-id"]'), {
        targetPosition: { x: 50, y: 100 },
      });

    // Add Loop component
    await page.getByTestId("sidebar-search-input").click();
    await page.getByTestId("sidebar-search-input").fill("loop");
    await page.waitForSelector('[data-testid="logicLoop"]', {
      timeout: 1000,
    });

    await page
      .getByTestId("logicLoop")
      .first()
      .dragTo(page.locator('//*[@id="react-flow-id"]'), {
        targetPosition: { x: 280, y: 100 },
      });

    // Add Update Data component
    await page.getByTestId("sidebar-search-input").click();
    await page.getByTestId("sidebar-search-input").fill("data operations");
    await page.waitForSelector('[data-testid="processingData Operations"]', {
      timeout: 1000,
    });

    await page
      .getByTestId("processingData Operations")
      .dragTo(page.locator('//*[@id="react-flow-id"]'), {
        targetPosition: { x: 500, y: 100 },
      });

    // Add Parse Data component
    await page.getByTestId("sidebar-search-input").click();
    await page.getByTestId("sidebar-search-input").fill("Parser");
    await page.waitForSelector('[data-testid="processingParser"]', {
      timeout: 1000,
    });

    await page
      .getByTestId("processingParser")
      .dragTo(page.locator('//*[@id="react-flow-id"]'), {
        targetPosition: { x: 720, y: 100 },
      });

    //This one is for testing the wrong loop message

    await page.getByTestId("sidebar-search-input").fill("File");
    await page.waitForSelector('[data-testid="dataFile"]', {
      timeout: 1000,
    });

    await page
      .getByTestId("dataFile")
      .dragTo(page.locator('//*[@id="react-flow-id"]'), {
        targetPosition: { x: 720, y: 400 },
      });

<<<<<<< HEAD
    await page.getByTestId("dropdown-output-parsedata").nth(1).click();
    await page.getByTestId("dropdown-item-output-parsedata-data list").click();

    await page.getByTestId("handle-parsedata-shownode-data list-right").click();

    const loopItemInput = await page
      .getByTestId("handle-loopcomponent-shownode-item-left")
      .first()
      .click();

=======
>>>>>>> 70b8f290
    // Add Chat Output component
    await page.getByTestId("sidebar-search-input").click();
    await page.getByTestId("sidebar-search-input").fill("chat output");
    await page.waitForSelector('[data-testid="outputsChat Output"]', {
      timeout: 1000,
    });

    await page
      .getByTestId("outputsChat Output")
      .dragTo(page.locator('//*[@id="react-flow-id"]'), {
        targetPosition: { x: 940, y: 100 },
      });

    await page.getByTestId("fit_view").click();

    await zoomOut(page, 2);

    // Loop Item -> Update Data

    await page
      .getByTestId("handle-loopcomponent-shownode-item-right")
      .first()
      .click();
    await page
      .getByTestId("handle-dataoperations-shownode-data-left")
      .first()
      .click();

    // URL -> Loop Data
    await page
      .getByTestId("handle-urlcomponent-shownode-data-right")
      .first()
      .click();
    await page
      .getByTestId("handle-loopcomponent-shownode-data or dataframe-left")
      .first()
      .click();

    // Loop Done -> Parse Data
    await page
      .getByTestId("handle-loopcomponent-shownode-done-right")
      .first()
      .click();
    await page
      .getByTestId("handle-parsercomponent-shownode-data or dataframe-left")
      .first()
      .click();

    // Parse Data -> Chat Output
    await page
      .getByTestId("handle-parsercomponent-shownode-parsed text-right")
      .first()
      .click();

    await page
      .getByTestId("handle-chatoutput-noshownode-text-target")
      .first()
      .click();

    //Loop to File

    await page
      .getByTestId("handle-loopcomponent-shownode-item-left")
      .first()
      .click();
    await page.getByTestId("handle-file-shownode-data-right").first().click();
    await zoomOut(page, 3);

    await page.getByTestId("div-generic-node").nth(5).click();

    await page.waitForTimeout(1000);

    await page.waitForSelector('[data-testid="more-options-modal"]', {
      timeout: 100000,
    });

    await page.getByTestId("more-options-modal").click();

    await page.waitForTimeout(1000);

    await page.waitForSelector('[data-testid="expand-button-modal"]', {
      timeout: 100000,
    });

    await page.getByTestId("expand-button-modal").click();

    await page.getByTestId("input-list-plus-btn_urls-0").click();

    // Configure components
    await page
      .getByTestId("inputlist_str_urls_0")
      .fill("https://en.wikipedia.org/wiki/Artificial_intelligence");
    await page
      .getByTestId("inputlist_str_urls_1")
      .fill("https://en.wikipedia.org/wiki/Human_intelligence");

    await page.getByTestId("div-generic-node").nth(2).click();

    await page.getByTestId("button_open_list_selection").click();

    await page.getByTestId("list_item_append_or_update").click();

    await page.getByTestId("keypair0").fill("text");
    await page.getByTestId("keypair100").fill("modified_value");

    // Build and run, expect the wrong loop message
    await page.getByTestId("button_run_file").click();
    await page.waitForSelector("text=The flow has an incomplete loop.", {
      timeout: 30000,
    });
    await page.getByText("The flow has an incomplete loop.").last().click({
      timeout: 15000,
    });

    // Delete the second parse data used to test

    await page.getByTestId("title-File").last().click();

    await page.getByTestId("more-options-modal").click();

    await page.getByText("Delete").first().click();

    // Update Data -> Loop Item (left side)

    await page
      .getByTestId("handle-dataoperations-shownode-data-right")
      .first()
      .click();
    await page
      .getByTestId("handle-loopcomponent-shownode-item-left")
      .first()
      .click();

    // Build and run
    await page.getByTestId("button_run_chat output").click();
    await page.waitForSelector("text=built successfully", { timeout: 30000 });

    // Verify output
    await page.waitForSelector(
      '[data-testid="output-inspection-message-chatoutput"]',
      {
        timeout: 1000,
      },
    );
    await page
      .getByTestId("output-inspection-message-chatoutput")
      .first()
      .click();

    const output = await page.getByPlaceholder("Empty").textContent();
    expect(output).toContain("modified_value");

    // Count occurrences of modified_value in output
    const matches = output?.match(/modified_value/g) || [];
    expect(matches).toHaveLength(2);
  },
);<|MERGE_RESOLUTION|>--- conflicted
+++ resolved
@@ -87,7 +87,6 @@
         targetPosition: { x: 720, y: 400 },
       });
 
-<<<<<<< HEAD
     await page.getByTestId("dropdown-output-parsedata").nth(1).click();
     await page.getByTestId("dropdown-item-output-parsedata-data list").click();
 
@@ -98,8 +97,6 @@
       .first()
       .click();
 
-=======
->>>>>>> 70b8f290
     // Add Chat Output component
     await page.getByTestId("sidebar-search-input").click();
     await page.getByTestId("sidebar-search-input").fill("chat output");
