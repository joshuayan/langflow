from contextlib import contextmanager
import json
from contextlib import suppress
from pathlib import Path
from typing import AsyncGenerator, TYPE_CHECKING

from langflow.graph.graph.base import Graph
from langflow.services.auth.utils import get_password_hash
from langflow.services.database.models.flow.flow import Flow, FlowCreate
from langflow.services.database.models.user.user import User, UserCreate
import orjson
from langflow.services.database.utils import session_getter
from langflow.services.deps import get_db_service
import pytest
from fastapi.testclient import TestClient
from httpx import AsyncClient
from sqlmodel import SQLModel, Session, create_engine
from sqlmodel.pool import StaticPool
from typer.testing import CliRunner

# we need to import tmpdir
import tempfile

if TYPE_CHECKING:
    from langflow.services.database.service import DatabaseService


def pytest_configure():
    pytest.BASIC_EXAMPLE_PATH = Path(__file__).parent.absolute() / "data" / "basic_example.json"
    pytest.COMPLEX_EXAMPLE_PATH = Path(__file__).parent.absolute() / "data" / "complex_example.json"
    pytest.OPENAPI_EXAMPLE_PATH = Path(__file__).parent.absolute() / "data" / "Openapi.json"
    pytest.GROUPED_CHAT_EXAMPLE_PATH = Path(__file__).parent.absolute() / "data" / "grouped_chat.json"
    pytest.ONE_GROUPED_CHAT_EXAMPLE_PATH = Path(__file__).parent.absolute() / "data" / "one_group_chat.json"
    pytest.VECTOR_STORE_GROUPED_EXAMPLE_PATH = Path(__file__).parent.absolute() / "data" / "vector_store_grouped.json"

    pytest.BASIC_CHAT_WITH_PROMPT_AND_HISTORY = (
        Path(__file__).parent.absolute() / "data" / "BasicChatwithPromptandHistory.json"
    )
    pytest.VECTOR_STORE_PATH = Path(__file__).parent.absolute() / "data" / "Vector_store.json"
    pytest.CODE_WITH_SYNTAX_ERROR = """
def get_text():
    retun "Hello World"
    """


@pytest.fixture()
async def async_client() -> AsyncGenerator:
    from langflow.main import create_app

    app = create_app()
    async with AsyncClient(app=app, base_url="http://testserver") as client:
        yield client


@pytest.fixture(name="session")
def session_fixture():
    engine = create_engine("sqlite://", connect_args={"check_same_thread": False}, poolclass=StaticPool)
    SQLModel.metadata.create_all(engine)
    with Session(engine) as session:
        yield session


class Config:
    broker_url = "redis://localhost:6379/0"
    result_backend = "redis://localhost:6379/0"


@pytest.fixture(name="distributed_env")
def setup_env(monkeypatch):
    monkeypatch.setenv("LANGFLOW_CACHE_TYPE", "redis")
    monkeypatch.setenv("LANGFLOW_REDIS_HOST", "result_backend")
    monkeypatch.setenv("LANGFLOW_REDIS_PORT", "6379")
    monkeypatch.setenv("LANGFLOW_REDIS_DB", "0")
    monkeypatch.setenv("LANGFLOW_REDIS_EXPIRE", "3600")
    monkeypatch.setenv("LANGFLOW_REDIS_PASSWORD", "")
    monkeypatch.setenv("FLOWER_UNAUTHENTICATED_API", "True")
    monkeypatch.setenv("BROKER_URL", "redis://result_backend:6379/0")
    monkeypatch.setenv("RESULT_BACKEND", "redis://result_backend:6379/0")
    monkeypatch.setenv("C_FORCE_ROOT", "true")


@pytest.fixture(name="distributed_client")
def distributed_client_fixture(session: Session, monkeypatch, distributed_env):
    # Here we load the .env from ../deploy/.env
    from langflow.core import celery_app

    db_dir = tempfile.mkdtemp()
    db_path = Path(db_dir) / "test.db"
    monkeypatch.setenv("LANGFLOW_DATABASE_URL", f"sqlite:///{db_path}")
    monkeypatch.setenv("LANGFLOW_AUTO_LOGIN", "false")
    # monkeypatch langflow.services.task.manager.USE_CELERY to True
    # monkeypatch.setattr(manager, "USE_CELERY", True)
    monkeypatch.setattr(celery_app, "celery_app", celery_app.make_celery("langflow", Config))

    # def get_session_override():
    #     return session

    from langflow.main import create_app

    app = create_app()

    # app.dependency_overrides[get_session] = get_session_override
    with TestClient(app) as client:
        yield client
    app.dependency_overrides.clear()
    monkeypatch.undo()


def get_graph(_type="basic"):
    """Get a graph from a json file"""

    if _type == "basic":
        path = pytest.BASIC_EXAMPLE_PATH
    elif _type == "complex":
        path = pytest.COMPLEX_EXAMPLE_PATH
    elif _type == "openapi":
        path = pytest.OPENAPI_EXAMPLE_PATH

    with open(path, "r") as f:
        flow_graph = json.load(f)
    data_graph = flow_graph["data"]
    nodes = data_graph["nodes"]
    edges = data_graph["edges"]
    return Graph(nodes, edges)


@pytest.fixture
def basic_graph_data():
    with open(pytest.BASIC_EXAMPLE_PATH, "r") as f:
        return json.load(f)


@pytest.fixture
def basic_graph():
    return get_graph()


@pytest.fixture
def complex_graph():
    return get_graph("complex")


@pytest.fixture
def openapi_graph():
    return get_graph("openapi")


@pytest.fixture
def json_flow():
    with open(pytest.BASIC_EXAMPLE_PATH, "r") as f:
        return f.read()


@pytest.fixture
def grouped_chat_json_flow():
    with open(pytest.GROUPED_CHAT_EXAMPLE_PATH, "r") as f:
        return f.read()


@pytest.fixture
def one_grouped_chat_json_flow():
    with open(pytest.ONE_GROUPED_CHAT_EXAMPLE_PATH, "r") as f:
        return f.read()


@pytest.fixture
def vector_store_grouped_json_flow():
    with open(pytest.VECTOR_STORE_GROUPED_EXAMPLE_PATH, "r") as f:
        return f.read()


@pytest.fixture
def json_flow_with_prompt_and_history():
    with open(pytest.BASIC_CHAT_WITH_PROMPT_AND_HISTORY, "r") as f:
        return f.read()


@pytest.fixture
def json_vector_store():
    with open(pytest.VECTOR_STORE_PATH, "r") as f:
        return f.read()


@pytest.fixture(name="client", autouse=True)
def client_fixture(session: Session, monkeypatch):
    # Set the database url to a test database
    db_dir = tempfile.mkdtemp()
    db_path = Path(db_dir) / "test.db"
    monkeypatch.setenv("LANGFLOW_DATABASE_URL", f"sqlite:///{db_path}")
    monkeypatch.setenv("LANGFLOW_AUTO_LOGIN", "false")

    from langflow.main import create_app

    app = create_app()

    # app.dependency_overrides[get_session] = get_session_override
    with TestClient(app) as client:
        yield client
    # app.dependency_overrides.clear()
    monkeypatch.undo()
    # clear the temp db
    with suppress(FileNotFoundError):
        db_path.unlink()


# create a fixture for session_getter above
@pytest.fixture(name="session_getter")
def session_getter_fixture(client):
    @contextmanager
    def blank_session_getter(db_service: "DatabaseService"):
        with Session(db_service.engine) as session:
            yield session

    yield blank_session_getter


@pytest.fixture
def runner():
    return CliRunner()


@pytest.fixture
def test_user(client):
    user_data = UserCreate(
        username="testuser",
        password="testpassword",
    )
    response = client.post("/api/v1/users", json=user_data.dict())
    assert response.status_code == 201
    return response.json()


@pytest.fixture(scope="function")
def active_user(client):
    db_manager = get_db_service()
    with session_getter(db_manager) as session:
        user = User(
            username="activeuser",
            password=get_password_hash("testpassword"),
            is_active=True,
            is_superuser=False,
        )
        # check if user exists
        if active_user := session.query(User).filter(User.username == user.username).first():
            return active_user
        session.add(user)
        session.commit()
        session.refresh(user)
    return user


@pytest.fixture
def logged_in_headers(client, active_user):
    login_data = {"username": active_user.username, "password": "testpassword"}
    response = client.post("/api/v1/login", data=login_data)
    assert response.status_code == 200
    tokens = response.json()
    a_token = tokens["access_token"]
    return {"Authorization": f"Bearer {a_token}"}


@pytest.fixture
def flow(client, json_flow: str, active_user):
    from langflow.services.database.models.flow.flow import FlowCreate

    loaded_json = json.loads(json_flow)
<<<<<<< HEAD
    flow_data = FlowCreate(name="test_flow", data=loaded_json.get("data"), user_id=active_user.id)
=======
    flow_data = FlowCreate(
        name="test_flow",
        data=loaded_json.get("data"),
        user_id=active_user.id,
        description="description",
    )
>>>>>>> 34131000
    flow = Flow(**flow_data.dict())
    with session_getter(get_db_service()) as session:
        session.add(flow)
        session.commit()
        session.refresh(flow)

    return flow


@pytest.fixture
def added_flow(client, json_flow_with_prompt_and_history, logged_in_headers):
    flow = orjson.loads(json_flow_with_prompt_and_history)
    data = flow["data"]
    flow = FlowCreate(name="Basic Chat", description="description", data=data)
    response = client.post("api/v1/flows/", json=flow.dict(), headers=logged_in_headers)
    assert response.status_code == 201
    assert response.json()["name"] == flow.name
    assert response.json()["data"] == flow.data
    return response.json()


@pytest.fixture
def added_vector_store(client, json_vector_store, logged_in_headers):
    vector_store = orjson.loads(json_vector_store)
    data = vector_store["data"]
    vector_store = FlowCreate(name="Vector Store", description="description", data=data)
    response = client.post("api/v1/flows/", json=vector_store.dict(), headers=logged_in_headers)
    assert response.status_code == 201
    assert response.json()["name"] == vector_store.name
    assert response.json()["data"] == vector_store.data
    return response.json()<|MERGE_RESOLUTION|>--- conflicted
+++ resolved
@@ -1,25 +1,24 @@
-from contextlib import contextmanager
 import json
-from contextlib import suppress
+
+# we need to import tmpdir
+import tempfile
+from contextlib import contextmanager, suppress
 from pathlib import Path
-from typing import AsyncGenerator, TYPE_CHECKING
-
+from typing import TYPE_CHECKING, AsyncGenerator
+
+import orjson
+import pytest
+from fastapi.testclient import TestClient
+from httpx import AsyncClient
 from langflow.graph.graph.base import Graph
 from langflow.services.auth.utils import get_password_hash
 from langflow.services.database.models.flow.flow import Flow, FlowCreate
 from langflow.services.database.models.user.user import User, UserCreate
-import orjson
 from langflow.services.database.utils import session_getter
 from langflow.services.deps import get_db_service
-import pytest
-from fastapi.testclient import TestClient
-from httpx import AsyncClient
-from sqlmodel import SQLModel, Session, create_engine
+from sqlmodel import Session, SQLModel, create_engine
 from sqlmodel.pool import StaticPool
 from typer.testing import CliRunner
-
-# we need to import tmpdir
-import tempfile
 
 if TYPE_CHECKING:
     from langflow.services.database.service import DatabaseService
@@ -264,16 +263,12 @@
     from langflow.services.database.models.flow.flow import FlowCreate
 
     loaded_json = json.loads(json_flow)
-<<<<<<< HEAD
-    flow_data = FlowCreate(name="test_flow", data=loaded_json.get("data"), user_id=active_user.id)
-=======
     flow_data = FlowCreate(
         name="test_flow",
         data=loaded_json.get("data"),
         user_id=active_user.id,
         description="description",
     )
->>>>>>> 34131000
     flow = Flow(**flow_data.dict())
     with session_getter(get_db_service()) as session:
         session.add(flow)
